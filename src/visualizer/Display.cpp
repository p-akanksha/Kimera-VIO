--- conflicted
+++ resolved
@@ -14,328 +14,6 @@
 
 #include "kimera-vio/visualizer/Display.h"
 
-<<<<<<< HEAD
-#include <string>
-
-#include <glog/logging.h>
-
-#include <opencv2/opencv.hpp>
-
-#include "kimera-vio/utils/FilesystemUtils.h"
-#include "kimera-vio/visualizer/Visualizer3D-definitions.h"
-
 namespace VIO {
 
-OpenCv3dDisplay::OpenCv3dDisplay(
-    const ShutdownPipelineCallback& shutdown_pipeline_cb,
-    const OpenCv3dDisplayParams& params)
-    : DisplayBase(),
-      window_data_(),
-      shutdown_pipeline_cb_(shutdown_pipeline_cb),
-      params_(params) {
-  if (VLOG_IS_ON(2)) {
-    window_data_.window_.setGlobalWarnings(true);
-  } else {
-    window_data_.window_.setGlobalWarnings(false);
-  }
-  window_data_.window_.registerKeyboardCallback(keyboardCallback,
-                                                &window_data_);
-  window_data_.window_.setBackgroundColor(window_data_.background_color_);
-  window_data_.window_.showWidget("Coordinate Widget",
-                                  cv::viz::WCoordinateSystem());
-
-  // TODO(Toni): not sure if we need this...
-  // See page 211:
-  // Learning OpenCV 3: Computer Vision in C++ with the OpenCV Library
-  // LOG_IF(WARNING, cv::startWindowThread() == 0)
-  //    << "Could not start OpenCV window thread.";
-
-  // TODO(Toni): perhaps we want to use these in the future
-  // cv::createButton(nameb2, callbackButton,NULL,QT_CHECKBOX,0);
-  // cv::createTrackbar( "track2", NULL, &value2, 255, NULL);
-  // cv::setMouseCallback( "main2",on_mouse,NULL );
-}
-
-void OpenCv3dDisplay::spinOnce(DisplayInputBase::UniquePtr&& display_input) {
-  CHECK(display_input);
-  // Display 2D images.
-  spin2dWindow(*display_input);
-  // Display 3D window.
-  spin3dWindow(safeCast(std::move(display_input)));
-}
-
-// Adds 3D widgets to the window, and displays it.
-void OpenCv3dDisplay::spin3dWindow(VisualizerOutput::UniquePtr&& viz_output) {
-  // Only display if we have a valid pointer.
-  if (!viz_output) return;
-
-  if (viz_output->visualization_type_ != VisualizationType::kNone) {
-    if (window_data_.window_.wasStopped()) {
-      // Shutdown the pipeline! This works because display is running in the
-      // main thread, otherwise you would get a nasty:
-      // ```
-      // terminate called after throwing an instance of 'std::system_error'
-      // what():  Resource deadlock avoided
-      // ```
-      shutdown_pipeline_cb_();
-    }
-    // viz_output.window_->spinOnce(1, true);
-    setMeshProperties(&viz_output->widgets_);
-    const WidgetsMap& widgets = viz_output->widgets_;
-    for (auto it = widgets.begin(); it != widgets.end(); ++it) {
-      CHECK(it->second);
-      // This is to go around opencv issue #10829, new opencv should have this
-      // fixed.
-      it->second->updatePose(cv::Affine3d());
-      window_data_.window_.showWidget(
-          it->first, *(it->second), it->second->getPose());
-    }
-    if (params_.hold_display_) {
-      // Spin forever until user closes window
-      window_data_.window_.spin();
-    } else {
-      window_data_.window_.spinOnce(1, true);
-    }
-  }
-}
-
-void OpenCv3dDisplay::spin2dWindow(const DisplayInputBase& viz_output) {
-  for (const ImageToDisplay& img_to_display : viz_output.images_to_display_) {
-    cv::namedWindow(img_to_display.name_);
-    cv::imshow(img_to_display.name_, img_to_display.image_);
-  }
-  VLOG(10) << "Spin Visualize 2D output.";
-  if (params_.hold_display_) {
-    // Spin forever until user closes window
-    cv::waitKey(0);
-  } else {
-    // Just spins once
-    cv::waitKey(1);  // Not needed because we are using startWindowThread()
-  }
-}
-
-void OpenCv3dDisplay::setWidgetPose(const std::string& widget_id,
-                                    const cv::Affine3d& widget_pose) {
-  try {
-    LOG(ERROR) << "Widget pose rotation: " << widget_pose.rotation();
-    window_data_.window_.setWidgetPose(widget_id, widget_pose);
-  } catch (...) {
-    LOG(ERROR) << "Setting widget pose for " << widget_id << " failed.";
-  }
-}
-
-void OpenCv3dDisplay::setMeshProperties(WidgetsMap* widgets) {
-  CHECK_NOTNULL(widgets);
-  static const std::string kMesh = "Mesh";
-  auto mesh_iterator = widgets->find(kMesh);
-  if (mesh_iterator == widgets->end()) {
-    LOG_EVERY_N(WARNING, 100) << "Missing Mesh in visualization's 3D widgets.";
-    return;
-  }
-  WidgetPtr& mesh_widget = mesh_iterator->second;
-  // Decide mesh shading style.
-  switch (window_data_.mesh_shading_) {
-    case 0: {
-      mesh_widget->setRenderingProperty(cv::viz::SHADING,
-                                        cv::viz::SHADING_FLAT);
-      break;
-    }
-    case 1: {
-      mesh_widget->setRenderingProperty(cv::viz::SHADING,
-                                        cv::viz::SHADING_GOURAUD);
-      break;
-    }
-    case 2: {
-      mesh_widget->setRenderingProperty(cv::viz::SHADING,
-                                        cv::viz::SHADING_PHONG);
-      break;
-    }
-    default: { break; }
-  }
-
-  // Decide mesh representation style.
-  switch (window_data_.mesh_representation_) {
-    case 0: {
-      mesh_widget->setRenderingProperty(cv::viz::REPRESENTATION,
-                                        cv::viz::REPRESENTATION_POINTS);
-      mesh_widget->setRenderingProperty(cv::viz::POINT_SIZE, 8);
-      break;
-    }
-    case 1: {
-      mesh_widget->setRenderingProperty(cv::viz::REPRESENTATION,
-                                        cv::viz::REPRESENTATION_SURFACE);
-      break;
-    }
-    case 2: {
-      mesh_widget->setRenderingProperty(cv::viz::REPRESENTATION,
-                                        cv::viz::REPRESENTATION_WIREFRAME);
-      break;
-    }
-    default: { break; }
-  }
-  mesh_widget->setRenderingProperty(cv::viz::AMBIENT,
-                                    window_data_.mesh_ambient_);
-  mesh_widget->setRenderingProperty(cv::viz::LIGHTING,
-                                    window_data_.mesh_lighting_);
-}
-
-void OpenCv3dDisplay::keyboardCallback(const cv::viz::KeyboardEvent& event,
-                                       void* t) {
-  WindowData* window_data = static_cast<WindowData*>(t);
-  if (event.action == cv::viz::KeyboardEvent::Action::KEY_DOWN) {
-    toggleFreezeScreenKeyboardCallback(event.code, window_data);
-    setMeshRepresentation(event.code, window_data);
-    setMeshShadingCallback(event.code, window_data);
-    setMeshAmbientCallback(event.code, window_data);
-    setMeshLightingCallback(event.code, window_data);
-    getViewerPoseKeyboardCallback(event.code, window_data);
-    getCurrentWindowSizeKeyboardCallback(event.code, window_data);
-    getScreenshotCallback(event.code, window_data);
-  }
-}
-
-// Keyboard callback to toggle freezing screen.
-void OpenCv3dDisplay::toggleFreezeScreenKeyboardCallback(
-    const uchar& code,
-    WindowData* window_data) {
-  CHECK_NOTNULL(window_data);
-  if (code == 't') {
-    LOG(WARNING) << "Pressing " << code << " toggles freezing screen.";
-    static bool freeze = false;
-    freeze = !freeze;  // Toggle.
-    window_data->window_.spinOnce(1, true);
-    while (!window_data->window_.wasStopped()) {
-      if (freeze) {
-        window_data->window_.spinOnce(1, true);
-      } else {
-        break;
-      }
-    }
-  }
-}
-
-// Keyboard callback to set mesh representation.
-void OpenCv3dDisplay::setMeshRepresentation(const uchar& code,
-                                            WindowData* window_data) {
-  CHECK_NOTNULL(window_data);
-  if (code == '0') {
-    LOG(WARNING) << "Pressing " << code << " sets mesh representation to "
-                                           "a point cloud.";
-    window_data->mesh_representation_ = 0u;
-  } else if (code == '1') {
-    LOG(WARNING) << "Pressing " << code << " sets mesh representation to "
-                                           "a mesh.";
-    window_data->mesh_representation_ = 1u;
-  } else if (code == '2') {
-    LOG(WARNING) << "Pressing " << code << " sets mesh representation to "
-                                           "a wireframe.";
-    window_data->mesh_representation_ = 2u;
-  }
-}
-
-// Keyboard callback to set mesh shading.
-void OpenCv3dDisplay::setMeshShadingCallback(const uchar& code,
-                                             WindowData* window_data) {
-  CHECK_NOTNULL(window_data);
-  if (code == '4') {
-    LOG(WARNING) << "Pressing " << code << " sets mesh shading to "
-                                           "flat.";
-    window_data->mesh_shading_ = 0u;
-  } else if (code == '5') {
-    LOG(WARNING) << "Pressing " << code << " sets mesh shading to "
-                                           "Gouraud.";
-    window_data->mesh_shading_ = 1u;
-  } else if (code == '6') {
-    LOG(WARNING) << "Pressing " << code << " sets mesh shading to "
-                                           "Phong.";
-    window_data->mesh_shading_ = 2u;
-  }
-}
-
-// Keyboard callback to set mesh ambient.
-void OpenCv3dDisplay::setMeshAmbientCallback(const uchar& code,
-                                             WindowData* window_data) {
-  CHECK_NOTNULL(window_data);
-  if (code == 'a') {
-    window_data->mesh_ambient_ = !window_data->mesh_ambient_;
-    LOG(WARNING) << "Pressing " << code << " toggles mesh ambient."
-                 << " Now set to " << window_data->mesh_ambient_;
-  }
-}
-
-// Keyboard callback to set mesh lighting.
-void OpenCv3dDisplay::setMeshLightingCallback(const uchar& code,
-                                              WindowData* window_data) {
-  CHECK_NOTNULL(window_data);
-  if (code == 'l') {
-    window_data->mesh_lighting_ = !window_data->mesh_lighting_;
-    LOG(WARNING) << "Pressing " << code << " toggles mesh lighting."
-                 << " Now set to " << window_data->mesh_lighting_;
-  }
-}
-
-// Keyboard callback to get current viewer pose.
-void OpenCv3dDisplay::getViewerPoseKeyboardCallback(const uchar& code,
-                                                    WindowData* window_data) {
-  CHECK_NOTNULL(window_data);
-  if (code == 'v') {
-    LOG(INFO) << "Current viewer pose:\n"
-              << "\tRodriguez vector: "
-              << window_data->window_.getViewerPose().rvec()
-              << "\n\tAffine matrix: "
-              << window_data->window_.getViewerPose().matrix;
-  }
-}
-
-// Keyboard callback to get current screen size.
-void OpenCv3dDisplay::getCurrentWindowSizeKeyboardCallback(
-    const uchar& code,
-    WindowData* window_data) {
-  CHECK_NOTNULL(window_data);
-  if (code == 'w') {
-    LOG(WARNING) << "Pressing " << code << " displays current window size:\n"
-                 << "\theight: " << window_data->window_.getWindowSize().height
-                 << "\twidth: " << window_data->window_.getWindowSize().width;
-  }
-}
-
-// Keyboard callback to get screenshot of current windodw.
-void OpenCv3dDisplay::getScreenshotCallback(const uchar& code,
-                                            WindowData* window_data) {
-  CHECK_NOTNULL(window_data);
-  if (code == 's') {
-    int i = 0;
-    std::string filename = "screenshot_3d_window" + std::to_string(i);
-    LOG(WARNING) << "Pressing " << code
-                 << " takes a screenshot of the "
-                    "window, saved in: " +
-                        filename;
-    window_data->window_.saveScreenshot(filename);
-  }
-}
-
-// Record video sequence at a hardcoded directory relative to executable.
-void OpenCv3dDisplay::recordVideo() {
-  int i = 0u;
-  const std::string dir_path = ".";
-  const std::string dir_name = "3d_viz_video";
-  const std::string dir_full_path = common::pathAppend(dir_path, dir_name);
-  if (i == 0u) CHECK(common::createDirectory(dir_path, dir_name));
-  std::string screenshot_path =
-      common::pathAppend(dir_full_path, std::to_string(i));
-  i++;
-  LOG(WARNING) << "Recording video sequence for 3d Viz, "
-               << "current frame saved in: " + screenshot_path;
-  // window_data_.window_.saveScreenshot(screenshot_path);
-  LOG(ERROR) << "WTF";
-}
-
-void OpenCv3dDisplay::setOffScreenRendering() {
-  window_data_.window_.setOffScreenRendering();
-}
-
-=======
-namespace VIO {
-
->>>>>>> cb9bff65
 }  // namespace VIO