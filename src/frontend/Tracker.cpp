/**
 * @file   Tracker.cpp
 * @brief  Class describing temporal tracking
 * @author Antoni Rosinol
 * @author Luca Carlone
 */

#include "kimera-vio/frontend/Tracker.h"

#include <time.h>
#include <algorithm>   // for sort
#include <functional>  // for less<>
#include <map>         // for map<>
#include <memory>      // for shared_ptr<>
#include <string>
#include <utility>  // for pair<>
#include <vector>   // for vector<>

#include <boost/filesystem.hpp>  // to create folders
#include <boost/shared_ptr.hpp>  // used for opengv

#include "kimera-vio/frontend/OpticalFlowPredictorFactory.h"
#include "kimera-vio/utils/Timer.h"

namespace VIO {

Tracker::Tracker(const VioFrontEndParams& tracker_params,
                 const CameraParams& camera_params)
    : tracker_params_(tracker_params),
      camera_params_(camera_params),
      // Only for debugging and visualization:
      optical_flow_predictor_(nullptr),
      output_images_path_("./outputImages/") {
  optical_flow_predictor_ =
      OpticalFlowPredictorFactory::makeOpticalFlowPredictor(
          tracker_params_.optical_flow_predictor_type_,
          camera_params_.camera_matrix_);
}

// TODO(Toni) Optimize this function.
void Tracker::featureDetection(Frame* cur_frame) {
  CHECK_NOTNULL(cur_frame);
  // Check how many new features we need: maxFeaturesPerFrame_ - n_existing
  // features If ref_frame has zero features this simply detects
  // maxFeaturesPerFrame_ new features for cur_frame
  int n_existing = 0;  // count existing (tracked) features
  for (size_t i = 0; i < cur_frame->landmarks_.size(); ++i) {
    // count nr of valid keypoints
    if (cur_frame->landmarks_.at(i) != -1) ++n_existing;
    // features that have been tracked so far have Age+1
    cur_frame->landmarks_age_.at(i)++;
  }

  // Detect new features in image.
  // detect this much new corners if possible
  int nr_corners_needed =
      std::max(tracker_params_.maxFeaturesPerFrame_ - n_existing, 0);
  debug_info_.need_n_corners_ = nr_corners_needed;

  ///////////////// FEATURE DETECTION //////////////////////
  // If feature FeatureSelectionCriterion is quality, just extract what you
  // need:
  auto start_time_tic = utils::Timer::tic();
  const std::pair<KeypointsCV, std::vector<double>>& corners_with_scores =
      Tracker::featureDetection(*cur_frame, camMask_, nr_corners_needed);

  debug_info_.featureDetectionTime_ = utils::Timer::toc(start_time_tic).count();
  debug_info_.extracted_corners_ = corners_with_scores.first.size();

  ///////////////// STORE NEW KEYPOINTS  //////////////////////
  // Store features in our Frame
  size_t nrExistingKeypoints =
      cur_frame->keypoints_.size();  // for debug, these are the ones tracked
                                     // from the previous frame
  cur_frame->landmarks_.reserve(cur_frame->keypoints_.size() +
                                corners_with_scores.first.size());
  cur_frame->landmarks_age_.reserve(cur_frame->keypoints_.size() +
                                    corners_with_scores.first.size());
  cur_frame->keypoints_.reserve(cur_frame->keypoints_.size() +
                                corners_with_scores.first.size());
  cur_frame->scores_.reserve(cur_frame->scores_.size() +
                             corners_with_scores.second.size());
  cur_frame->versors_.reserve(cur_frame->keypoints_.size() +
                              corners_with_scores.first.size());

  // TODO(Toni) Fix this loop, very unefficient. Use std::move over keypoints
  // with scores.
  // Counters.
  static int landmark_count;  // incremental id assigned to new landmarks
  for (size_t i = 0; i < corners_with_scores.first.size(); i++) {
    cur_frame->landmarks_.push_back(landmark_count);
    cur_frame->landmarks_age_.push_back(1);  // seen in a single (key)frame
    cur_frame->keypoints_.push_back(corners_with_scores.first.at(i));
    cur_frame->scores_.push_back(corners_with_scores.second.at(i));
    cur_frame->versors_.push_back(Frame::calibratePixel(
        corners_with_scores.first.at(i), cur_frame->cam_param_));
    ++landmark_count;
  }
  VLOG(10) << "featureExtraction: frame " << cur_frame->id_
           << ",  Nr tracked keypoints: " << nrExistingKeypoints
           << ",  Nr extracted keypoints: " << corners_with_scores.first.size()
           << ",  total: " << cur_frame->keypoints_.size()
           << "  (max: " << tracker_params_.maxFeaturesPerFrame_ << ")";
}

std::pair<KeypointsCV, std::vector<double>> Tracker::featureDetection(
    const Frame& cur_frame,
    const cv::Mat& cam_mask,
    const int need_n_corners) {
  // Create mask such that new keypoints are not close to old ones.
  cv::Mat mask;
  cam_mask.copyTo(mask);
  for (size_t i = 0; i < cur_frame.keypoints_.size(); ++i) {
    if (cur_frame.landmarks_.at(i) != -1) {
      cv::circle(mask,
                 cur_frame.keypoints_.at(i),
                 tracker_params_.min_distance_,
                 cv::Scalar(0),
                 CV_FILLED);
    }
  }

  // Find new features and corresponding scores.
  std::pair<KeypointsCV, std::vector<double>> corners_with_scores;
  if (need_n_corners > 0) {
    UtilsOpenCV::MyGoodFeaturesToTrackSubPix(
        cur_frame.img_,
        need_n_corners,
        tracker_params_.quality_level_,
        tracker_params_.min_distance_,
        mask,
        tracker_params_.block_size_,
        tracker_params_.use_harris_detector_,
        tracker_params_.k_,
        &corners_with_scores);
  }

  return corners_with_scores;
}

// TODO(Toni) a pity that this function is not const just because
// it modifies debuginfo_...
void Tracker::featureTracking(Frame* ref_frame, Frame* cur_frame) {
  CHECK_NOTNULL(ref_frame);
  CHECK_NOTNULL(cur_frame);
  auto tic = utils::Timer::tic();

  // Fill up structure for reference pixels and their labels.
  const size_t& n_ref_kpts = ref_frame->keypoints_.size();
  KeypointsCV px_ref;
  std::vector<size_t> indices_of_valid_landmarks;
  px_ref.reserve(n_ref_kpts);
  indices_of_valid_landmarks.reserve(n_ref_kpts);
  for (size_t i = 0; i < ref_frame->keypoints_.size(); ++i) {
    if (ref_frame->landmarks_[i] != -1) {
      // Current reference frame keypoint has a valid landmark.
      px_ref.push_back(ref_frame->keypoints_[i]);
      indices_of_valid_landmarks.push_back(i);
    }
  }

  // Setup termination criteria for optical flow.
<<<<<<< HEAD
  std::vector<uchar> status;
  std::vector<float> error;
  static cv::TermCriteria termcrit(
      cv::TermCriteria::COUNT + cv::TermCriteria::EPS,
      tracker_params_.klt_max_iter_,
      tracker_params_.klt_eps_);

  // Initialize to old locations
  // TODO(Toni) initialize to estimated position using rotational optical flow
  // and translational flow knowing depth...
  KeypointsCV px_cur = px_ref;
  if (px_cur.size() > 0) {
    // Do the actual tracking, so px_cur becomes the new pixel locations.
    VLOG(2) << "Sarting Optical Flow Pyr LK tracking...";
    cv::calcOpticalFlowPyrLK(ref_frame->img_,
                             cur_frame->img_,
                             px_ref,
                             px_cur,
                             status,
                             error,
                             cv::Size2i(tracker_params_.klt_win_size_,
                                        tracker_params_.klt_win_size_),
                             tracker_params_.klt_max_level_,
                             termcrit,
                             cv::OPTFLOW_USE_INITIAL_FLOW);
    VLOG(2) << "Finished Optical Flow Pyr LK tracking.";

    if (cur_frame->keypoints_.empty()) {  // Do we really need this check?
      cur_frame->landmarks_.reserve(px_ref.size());
      cur_frame->landmarks_age_.reserve(px_ref.size());
      cur_frame->keypoints_.reserve(px_ref.size());
      cur_frame->scores_.reserve(px_ref.size());
      cur_frame->versors_.reserve(px_ref.size());
      for (size_t i = 0, n = 0; i < indices.size(); ++i) {
        const size_t& i_ref = indices[i];
        // If we failed to track mark off that landmark
        if (!status[i] ||
            // if we tracked keypoint and feature
            ref_frame->landmarks_age_[i_ref] > tracker_params_.maxFeatureAge_) {
          // track is not too long
          // we are marking this bad in the ref_frame since features
          ref_frame->landmarks_[i_ref] = -1;
          // in the ref frame guide feature detection later on
          continue;
        }
        cur_frame->landmarks_.push_back(ref_frame->landmarks_[i_ref]);
        cur_frame->landmarks_age_.push_back(ref_frame->landmarks_age_[i_ref]);
        cur_frame->scores_.push_back(ref_frame->scores_[i_ref]);
        cur_frame->keypoints_.push_back(px_cur[i]);
        cur_frame->versors_.push_back(
            Frame::calibratePixel(px_cur[i], ref_frame->cam_param_));
        ++n;
=======
  static cv::TermCriteria kTerminationCriteria(
      cv::TermCriteria::COUNT + cv::TermCriteria::EPS,
      tracker_params_.klt_max_iter_,
      tracker_params_.klt_eps_);
  static cv::Size2i kKltWindowSize(tracker_params_.klt_win_size_,
                                   tracker_params_.klt_win_size_);

  // Initialize to old locations
  LOG_IF(ERROR, px_ref.size() == 0u) << "No keypoints in reference frame!";

  KeypointsCV px_cur;
  CHECK(optical_flow_predictor_->predictFlow(px_ref, &px_cur));

  // Do the actual tracking, so px_cur becomes the new pixel locations.
  VLOG(2) << "Sarting Optical Flow Pyr LK tracking...";

  std::vector<uchar> status;
  std::vector<float> error;
  cv::calcOpticalFlowPyrLK(ref_frame->img_,
                           cur_frame->img_,
                           px_ref,
                           px_cur,
                           status,
                           error,
                           kKltWindowSize,
                           tracker_params_.klt_max_level_,
                           kTerminationCriteria,
                           cv::OPTFLOW_USE_INITIAL_FLOW);
  VLOG(2) << "Finished Optical Flow Pyr LK tracking.";

  // TODO(Toni): use the error to further take only the best tracks?

  // TODO(TONI): WTF is this doing? Are we always having empty keypoints??
  if (cur_frame->keypoints_.empty()) {
    // TODO(TOni): this is basically copying the whole px_ref into the
    // current frame as well as the ref_frame information! Absolute nonsense.
    cur_frame->landmarks_.reserve(px_ref.size());
    cur_frame->landmarks_age_.reserve(px_ref.size());
    cur_frame->keypoints_.reserve(px_ref.size());
    cur_frame->scores_.reserve(px_ref.size());
    cur_frame->versors_.reserve(px_ref.size());
    for (size_t i = 0; i < indices_of_valid_landmarks.size(); ++i) {
      // If we failed to track mark off that landmark
      const size_t idx_valid_lmk = indices_of_valid_landmarks[i];
      if (!status[i] ||
          // if we tracked keypoint and feature
          ref_frame->landmarks_age_[idx_valid_lmk] >
              tracker_params_.maxFeatureAge_) {
        // track is not too long
        // we are marking this bad in the ref_frame since features
        // in the ref frame guide feature detection later on
        ref_frame->landmarks_[idx_valid_lmk] = -1;
        continue;
>>>>>>> 68be228f
      }
      cur_frame->landmarks_.push_back(ref_frame->landmarks_[idx_valid_lmk]);
      cur_frame->landmarks_age_.push_back(
          ref_frame->landmarks_age_[idx_valid_lmk]);
      cur_frame->scores_.push_back(ref_frame->scores_[idx_valid_lmk]);
      cur_frame->keypoints_.push_back(px_cur[i]);
      cur_frame->versors_.push_back(
          Frame::calibratePixel(px_cur[i], ref_frame->cam_param_));
    }

    // max number of frames in which a feature is seen
    VLOG(10) << "featureTracking: frame " << cur_frame->id_
             << ",  Nr tracked keypoints: " << cur_frame->keypoints_.size()
             << " (max: " << tracker_params_.maxFeaturesPerFrame_ << ")"
             << " (max observed age of tracked features: "
             << *std::max_element(cur_frame->landmarks_age_.begin(),
                                  cur_frame->landmarks_age_.end())
             << " vs. maxFeatureAge_: " << tracker_params_.maxFeatureAge_
             << ")";
  }

  // Fill debug information
  debug_info_.nrTrackerFeatures_ = cur_frame->keypoints_.size();
  debug_info_.featureTrackingTime_ = utils::Timer::toc(tic).count();
}

std::pair<TrackingStatus, gtsam::Pose3> Tracker::geometricOutlierRejectionMono(
    Frame* ref_frame,
    Frame* cur_frame) {
  CHECK_NOTNULL(ref_frame);
  CHECK_NOTNULL(cur_frame);
  auto start_time_tic = utils::Timer::tic();

  std::vector<std::pair<size_t, size_t>> matches_ref_cur;
  findMatchingKeypoints(*ref_frame, *cur_frame, &matches_ref_cur);

  // Vector of bearing vectors.
  BearingVectors f_cur;
  f_cur.reserve(matches_ref_cur.size());
  BearingVectors f_ref;
  f_ref.reserve(matches_ref_cur.size());
  for (const std::pair<size_t, size_t>& it : matches_ref_cur) {
    // TODO(Toni) (luca): if versors are only needed at keyframe,
    // do not compute every frame
    f_ref.push_back(ref_frame->versors_.at(it.first));
    f_cur.push_back(cur_frame->versors_.at(it.second));
  }

  // Setup problem.
  AdapterMono adapter(f_ref, f_cur);
  std::shared_ptr<ProblemMono> problem =
      std::make_shared<ProblemMono>(adapter,
                                    ProblemMono::NISTER,
                                    // last argument kills randomization
                                    tracker_params_.ransac_randomize_);
  opengv::sac::Ransac<ProblemMono> ransac;
  ransac.sac_model_ = problem;
  ransac.threshold_ = tracker_params_.ransac_threshold_mono_;
  ransac.max_iterations_ = tracker_params_.ransac_max_iterations_;
  ransac.probability_ = tracker_params_.ransac_probability_;

  VLOG(10) << "geometricOutlierRejectionMono: starting 5-point RANSAC.";

  // Solve.
  if (!ransac.computeModel(0)) {
    VLOG(10) << "failure: 5pt RANSAC could not find a solution.";
    return std::make_pair(TrackingStatus::INVALID, gtsam::Pose3());
  }

  VLOG(10) << "geometricOutlierRejectionMono: RANSAC complete.";

  // Remove outliers. This modifies the frames, that is why this function does
  // not simply accept const Frames.
  removeOutliersMono(ref_frame,
                     cur_frame,
                     matches_ref_cur,
                     ransac.inliers_,
                     ransac.iterations_);

  // Check quality of tracking.
  TrackingStatus status = TrackingStatus::VALID;
  if (ransac.inliers_.size() < tracker_params_.minNrMonoInliers_) {
    VLOG(10) << "FEW_MATCHES: " << ransac.inliers_.size();
    status = TrackingStatus::FEW_MATCHES;
  }

  double disparity = computeMedianDisparity(*ref_frame, *cur_frame);
  VLOG(10) << "Median disparity: " << disparity;
  if (disparity < tracker_params_.disparityThreshold_) {
    VLOG(10) << "LOW_DISPARITY: " << disparity;
    status = TrackingStatus::LOW_DISPARITY;
  }

  // Get the resulting transformation: a 3x4 matrix [R t].
  opengv::transformation_t best_transformation = ransac.model_coefficients_;
  gtsam::Pose3 camLrectlkf_P_camLrectkf =
      UtilsOpenCV::openGvTfToGtsamPose3(best_transformation);

  // TODO(Toni) @Luca?
  // check if we have to compensate for rectification (if we have a valid
  // R_rectify_ )
  // if(ref_frame.cam_param_.R_rectify_.rows == 3 &&
  // cur_frame.cam_param_.R_rectify_.rows == 3){
  //  gtsam::Rot3 camLrect_R_camL_ref =
  //  UtilsOpenCV::Cvmat2rot(ref_frame.cam_param_.R_rectify_); gtsam::Rot3
  //  camLrect_R_camL_cut =
  //  UtilsOpenCV::Cvmat2rot(cur_frame.cam_param_.R_rectify_);
  //  camLrectlkf_P_camLrectkf =
  //      gtsam::Pose3(camLrect_R_camL_ref,Point3()) * camLlkf_P_camLkf *
  //      gtsam::Pose3(camLrect_R_camL_cut.inverse(),Point3());
  //}

  debug_info_.monoRansacTime_ = utils::Timer::toc(start_time_tic).count();
  debug_info_.nrMonoInliers_ = ransac.inliers_.size();
  debug_info_.nrMonoPutatives_ = matches_ref_cur.size();
  debug_info_.monoRansacIters_ = ransac.iterations_;

  return std::make_pair(status, camLrectlkf_P_camLrectkf);
}

std::pair<TrackingStatus, gtsam::Pose3>
Tracker::geometricOutlierRejectionMonoGivenRotation(Frame* ref_frame,
                                                    Frame* cur_frame,
                                                    const gtsam::Rot3& R) {
  CHECK_NOTNULL(ref_frame);
  CHECK_NOTNULL(cur_frame);

  // To log the time taken to perform this function.
  auto start_time_tic = utils::Timer::tic();

  std::vector<std::pair<size_t, size_t>> matches_ref_cur;
  findMatchingKeypoints(*ref_frame, *cur_frame, &matches_ref_cur);

  // Vector of bearing vectors.
  BearingVectors f_cur;
  f_cur.reserve(matches_ref_cur.size());
  BearingVectors f_ref;
  f_ref.reserve(matches_ref_cur.size());
  for (const std::pair<size_t, size_t>& it : matches_ref_cur) {
    f_ref.push_back(ref_frame->versors_.at(it.first));
    f_cur.push_back(R.rotate(cur_frame->versors_.at(it.second)));
  }

  // Setup problem.
  AdapterMonoGivenRot adapter(f_ref, f_cur);
  std::shared_ptr<ProblemMonoGivenRot> problem =
      std::make_shared<ProblemMonoGivenRot>(adapter,
                                            tracker_params_.ransac_randomize_);
  opengv::sac::Ransac<ProblemMonoGivenRot> ransac;
  ransac.sac_model_ = problem;
  ransac.threshold_ = tracker_params_.ransac_threshold_mono_;
  ransac.max_iterations_ = tracker_params_.ransac_max_iterations_;
  ransac.probability_ = tracker_params_.ransac_probability_;

  VLOG(10) << "geometricOutlierRejectionMonoGivenRot: starting 2-point RANSAC";

  // Solve.
#ifdef sw_frontend
  // TODO(Toni) this function has rotten because of the ifdef :(
  // @Luca can we remove this ifdef and use a flag instead?
  ////////////////////////////////////
  // AMR: 2-point RANSAC
  int actual_iterations;
  std::vector<double> translation;
  translation.resize(3);
  std::vector<int> inliers =
      cv::ransac_2_point(f_ref,
                         f_cur,
                         trackerParams_.ransac_max_iterations_,
                         trackerParams_.ransac_threshold_mono_,
                         trackerParams_.ransac_probability_,
                         translation,
                         actual_iterations);
  gtsam::Matrix3 rot_mat = R.matrix();
  Eigen::Matrix<double, 3, 4> myModel;
  for (int i = 0; i < 3; i++) {
    for (int j = 0; j < 3; j++) myModel(i, j) = rot_mat(i, j);
    myModel(i, 3) = translation[i];
  }
  ransac.model_coefficients_ = myModel;
  ransac.inliers_ = inliers;
  ransac.iterations_ = actual_iterations;

  VLOG(10)
      << "geometricOutlierRejectionMonoGivenRot: RANSAC complete sw version";

  ////////////////////////////////////
#else
  if (!ransac.computeModel(0)) {
    VLOG(10) << "failure: 2pt RANSAC could not find a solution";
    return std::make_pair(TrackingStatus::INVALID, gtsam::Pose3());
  }

  VLOG(10) << "geometricOutlierRejectionMonoGivenRot: RANSAC complete";
#endif

  // Remove outliers.
  removeOutliersMono(ref_frame,
                     cur_frame,
                     matches_ref_cur,
                     ransac.inliers_,
                     ransac.iterations_);

  // CHECK QUALITY OF TRACKING
  TrackingStatus status = TrackingStatus::VALID;
  if (ransac.inliers_.size() < tracker_params_.minNrMonoInliers_) {
    VLOG(10) << "FEW_MATCHES: " << ransac.inliers_.size();
    status = TrackingStatus::FEW_MATCHES;
  }
  double disparity = computeMedianDisparity(*ref_frame, *cur_frame);

  VLOG(10) << "median disparity " << disparity;
  if (disparity < tracker_params_.disparityThreshold_) {
    VLOG(10) << "LOW_DISPARITY: " << disparity;
    status = TrackingStatus::LOW_DISPARITY;
  }

  // Get the resulting transformation: a 3x4 matrix [R t].
  opengv::transformation_t best_transformation = ransac.model_coefficients_;
  gtsam::Pose3 camLlkf_P_camLkf =
      UtilsOpenCV::openGvTfToGtsamPose3(best_transformation);
  // note: this always returns the identity rotation, hence we have to
  // substitute it:
  camLlkf_P_camLkf = gtsam::Pose3(R, camLlkf_P_camLkf.translation());

  gtsam::Pose3 camLrectlkf_P_camLrectkf = camLlkf_P_camLkf;
  // check if we have to compensate for rectification (if we have a valid
  // R_rectify_ )
  if (ref_frame->cam_param_.R_rectify_.rows == 3 &&
      cur_frame->cam_param_.R_rectify_.rows == 3) {
    gtsam::Rot3 camLrect_R_camL_ref =
        UtilsOpenCV::cvMatToGtsamRot3(ref_frame->cam_param_.R_rectify_);
    gtsam::Rot3 camLrect_R_camL_cut =
        UtilsOpenCV::cvMatToGtsamRot3(cur_frame->cam_param_.R_rectify_);
    camLrectlkf_P_camLrectkf =
        gtsam::Pose3(camLrect_R_camL_ref, Point3()) * camLlkf_P_camLkf *
        gtsam::Pose3(camLrect_R_camL_cut.inverse(), Point3());
  }

  debug_info_.monoRansacTime_ = utils::Timer::toc(start_time_tic).count();
  debug_info_.nrMonoInliers_ = ransac.inliers_.size();
  debug_info_.nrMonoPutatives_ = matches_ref_cur.size();
  debug_info_.monoRansacIters_ = ransac.iterations_;

  return std::make_pair(status, camLrectlkf_P_camLrectkf);
}

std::pair<Vector3, Matrix3> Tracker::getPoint3AndCovariance(
    const StereoFrame& stereoFrame,
    const gtsam::StereoCamera& stereoCam,
    const size_t pointId,
    const Matrix3& stereoPtCov,
    boost::optional<gtsam::Matrix3> Rmat) {
  gtsam::StereoPoint2 stereoPoint = gtsam::StereoPoint2(
      static_cast<double>(stereoFrame.left_keypoints_rectified_[pointId].x),
      static_cast<double>(stereoFrame.right_keypoints_rectified_[pointId].x),
      static_cast<double>(
          stereoFrame.left_keypoints_rectified_[pointId].y));  // uL_, uR_, v_;

  Matrix3 Jac_point3_sp2;  // jacobian of the back projection
  Vector3 point3_i_gtsam =
      stereoCam.backproject2(stereoPoint, boost::none, Jac_point3_sp2).vector();
  Vector3 point3_i = stereoFrame.keypoints_3d_.at(pointId);
  // TODO(Toni): Adapt value of this threshold for different calibration models!
  // (1e-1)
  if ((point3_i_gtsam - point3_i).norm() > 1e-1) {
    VLOG(10) << "\n point3_i_gtsam \n " << point3_i_gtsam << "\n point3_i \n"
             << point3_i;
    LOG(FATAL) << "GetPoint3AndCovariance: inconsistent "
               << "backprojection results (ref): "
               << (point3_i_gtsam - point3_i).norm();
  }
  if (Rmat) {
    point3_i = (*Rmat) * point3_i;  // optionally rotated to another ref frame
    Jac_point3_sp2 = (*Rmat) * Jac_point3_sp2;
  }

  gtsam::Matrix3 cov_i =
      Jac_point3_sp2 * stereoPtCov * Jac_point3_sp2.transpose();
  return std::make_pair(point3_i, cov_i);
}

// TODO(Toni) break down this gargantuan function...
std::pair<std::pair<TrackingStatus, gtsam::Pose3>, gtsam::Matrix3>
Tracker::geometricOutlierRejectionStereoGivenRotation(
    StereoFrame& ref_stereoFrame,
    StereoFrame& cur_stereoFrame,
    const gtsam::Rot3& R) {
  auto start_time_tic = utils::Timer::tic();

  std::vector<std::pair<size_t, size_t>> matches_ref_cur;
  findMatchingStereoKeypoints(
      ref_stereoFrame, cur_stereoFrame, &matches_ref_cur);

  VLOG(10) << "geometricOutlierRejectionStereoGivenRot:"
              " starting 1-point RANSAC (voting)";

  // Stereo point covariance: for covariance propagation.
  Matrix3 stereoPtCov = Matrix3::Identity();  // 3 px std in each direction

  // Create stereo camera.
  const gtsam::Cal3_S2& left_undist_rect_cam_mat =
      ref_stereoFrame.getLeftUndistRectCamMat();
  gtsam::Cal3_S2Stereo::shared_ptr K =
      boost::make_shared<gtsam::Cal3_S2Stereo>(left_undist_rect_cam_mat.fx(),
                                               left_undist_rect_cam_mat.fy(),
                                               left_undist_rect_cam_mat.skew(),
                                               left_undist_rect_cam_mat.px(),
                                               left_undist_rect_cam_mat.py(),
                                               ref_stereoFrame.getBaseline());
  // In the ref frame of the left camera.
  gtsam::StereoCamera stereoCam(gtsam::Pose3(), K);

  double timeMatchingAndAllocation_p = 0;
  timeMatchingAndAllocation_p = UtilsOpenCV::GetTimeInSeconds();

  //============================================================================
  // CREATE DATA STRUCTURES
  //============================================================================
  size_t nrMatches = matches_ref_cur.size();
  Vector3 f_ref_i, R_f_cur_i;
  Matrix3 cov_ref_i, cov_R_cur_i;

  // Relative translation suggested by each match and covariances
  // (DOUBLE FOR PRECISE COV COMPUTATION).
  Vectors3 relTran;
  relTran.reserve(
      nrMatches);  // translation such that Rot * f_cur = f_ref + relTran
  Matrices3 cov_relTran;
  cov_relTran.reserve(nrMatches);

  // relative translation suggested by each match and covariances
  // (FLOAT FOR FAST VOTING).
  Vectors3f relTranf;
  relTranf.reserve(
      nrMatches);  // translation such that Rot * f_cur = f_ref + relTran
  Matrices3f cov_relTranf;
  cov_relTranf.reserve(nrMatches);

  for (const std::pair<size_t, size_t>& it : matches_ref_cur) {
    // Get reference vector and covariance:
    std::tie(f_ref_i, cov_ref_i) = Tracker::getPoint3AndCovariance(
        ref_stereoFrame, stereoCam, it.first, stereoPtCov);
    // Get current vectors and covariance:
    std::tie(R_f_cur_i, cov_R_cur_i) = Tracker::getPoint3AndCovariance(
        cur_stereoFrame, stereoCam, it.second, stereoPtCov, R.matrix());

    // Populate relative translation estimates and their covariances.
    Vector3 v = f_ref_i - R_f_cur_i;
    Matrix3 M = cov_R_cur_i + cov_ref_i;

    relTran.push_back(v);
    cov_relTran.push_back(M);

    relTranf.push_back(v.cast<float>());
    cov_relTranf.push_back(M.cast<float>());
  }

  double timeCreatePointsAndCov_p = 0;
  timeCreatePointsAndCov_p = UtilsOpenCV::GetTimeInSeconds();

  //============================================================================
  // VOTING
  //============================================================================
  std::vector<std::vector<int>> coherentSet;
  // (THIS MUST BE RESIZE - fixed size) number of other translations
  // consistent with current one.
  coherentSet.resize(nrMatches);
  for (size_t i = 0; i < nrMatches; i++) coherentSet.at(i).reserve(nrMatches);

  size_t maxCoherentSetSize = 0;
  size_t maxCoherentSetId = 0;
  // double timeMahalanobis = 0, timeAllocate = 0, timePushBack = 0,
  // timeMaxSet = 0;
  float threshold = static_cast<float>(
      tracker_params_
          .ransac_threshold_stereo_);  // residual should be distributed
  // according to chi-square
  // distribution with 3 dofs,
  // considering a tail probability of 0.1, we get this value (x =
  // chi2inv(0.9,3) = 6.2514

  Vector3f v;
  Matrix3f O;  // allocate just once
  Vector3f relTran_i;
  Matrix3f cov_relTran_i;
  float dinv, innovationMahalanobisNorm;  // define just once
  for (size_t i = 0; i < nrMatches; i++) {
    relTran_i = relTranf.at(i);
    cov_relTran_i = cov_relTranf.at(i);
    coherentSet.at(i).push_back(i);  // vector is coherent with itself for sure
    for (size_t j = i + 1; j < nrMatches;
         j++) {  // look at the other vectors (quadratic complexity)
      // timeBefore = UtilsOpenCV::GetTimeInSeconds();
      v = relTran_i - relTranf.at(j);          // relTranMismatch_ij
      O = cov_relTran_i + cov_relTranf.at(j);  // cov_relTran_j
      // timeAllocate += UtilsOpenCV::GetTimeInSeconds() - timeBefore;

      // see testTracker for different implementations and timing for the
      // mahalanobis distance
      // timeBefore = UtilsOpenCV::GetTimeInSeconds();
      dinv = 1 / (O(0, 0) * (O(1, 1) * O(2, 2) - O(1, 2) * O(2, 1)) -
                  O(1, 0) * (O(0, 1) * O(2, 2) - O(0, 2) * O(2, 1)) +
                  O(2, 0) * (O(0, 1) * O(1, 2) - O(1, 1) * O(0, 2)));
      innovationMahalanobisNorm =
          dinv * v(0) *
              (v(0) * (O(1, 1) * O(2, 2) - O(1, 2) * O(2, 1)) -
               v(1) * (O(0, 1) * O(2, 2) - O(0, 2) * O(2, 1)) +
               v(2) * (O(0, 1) * O(1, 2) - O(1, 1) * O(0, 2))) +
          dinv * v(1) *
              (O(0, 0) * (v(1) * O(2, 2) - O(1, 2) * v(2)) -
               O(1, 0) * (v(0) * O(2, 2) - O(0, 2) * v(2)) +
               O(2, 0) * (v(0) * O(1, 2) - v(1) * O(0, 2))) +
          dinv * v(2) *
              (O(0, 0) * (O(1, 1) * v(2) - v(1) * O(2, 1)) -
               O(1, 0) * (O(0, 1) * v(2) - v(0) * O(2, 1)) +
               O(2, 0) * (O(0, 1) * v(1) - O(1, 1) * v(0)));
      // timeMahalanobis += UtilsOpenCV::GetTimeInSeconds() - timeBefore;

      // timeBefore = UtilsOpenCV::GetTimeInSeconds();
      if (innovationMahalanobisNorm < threshold) {
        coherentSet.at(i).push_back(j);
        coherentSet.at(j).push_back(i);  // norm is symmetric
      }
      // timePushBack += UtilsOpenCV::GetTimeInSeconds() - timeBefore;
    }
    // timeBefore = UtilsOpenCV::GetTimeInSeconds();
    if (coherentSet.at(i).size() > maxCoherentSetSize) {
      maxCoherentSetSize = coherentSet.at(i).size();
      maxCoherentSetId = i;
    }
    // timeMaxSet += UtilsOpenCV::GetTimeInSeconds() - timeBefore;
  }
  // std::cout << "timeMahalanobis: " << timeMahalanobis << std::endl
  //<< "timeAllocate: " << timeAllocate << std::endl
  //<< "timePushBack: " << timePushBack << std::endl
  //<< "timeMaxSet: " << timeMaxSet << std::endl
  //<< " relTran.size(): " << relTran.size() << std::endl;

  double timeVoting_p = 0;
  timeVoting_p = UtilsOpenCV::GetTimeInSeconds();

  VLOG(10) << "geometricOutlierRejectionStereoGivenRot: voting complete.";

  //============================================================================
  // OUTLIER REJECTION AND TRANSLATION COMPUTATION
  //============================================================================
  if (maxCoherentSetSize < 2) {
    VLOG(10) << "failure: 1point RANSAC (voting) could not find a solution.";
    return std::make_pair(
        std::make_pair(TrackingStatus::INVALID, gtsam::Pose3()),
        gtsam::Matrix3::Zero());
  }

  // Inliers are max coherent set.
  std::vector<int> inliers = coherentSet.at(maxCoherentSetId);

  // Sort inliers.
  std::sort(inliers.begin(), inliers.end());
  // UtilsOpenCV::PrintVector<int>(inliers,"inliers");
  // std::cout << "maxCoherentSetId: " << maxCoherentSetId << std::endl;

  // TODO(Toni) remove hardcoded value...
  int iterations = 1;  // to preserve RANSAC api

  // Remove outliers.
  removeOutliersStereo(
      ref_stereoFrame, cur_stereoFrame, matches_ref_cur, inliers, iterations);

  // Check quality of tracking.
  TrackingStatus status = TrackingStatus::VALID;
  if (inliers.size() < tracker_params_.minNrStereoInliers_) {
    VLOG(10) << "FEW_MATCHES: " << inliers.size();
    status = TrackingStatus::FEW_MATCHES;
  }

  // Get the resulting translation.
  Vector3 t = Vector3::Zero();
  Matrix3 totalInfo = Matrix3::Zero();
  for (size_t i = 0; i < inliers.size(); i++) {
    size_t matchId = inliers.at(i);
    Matrix3 infoMat = cov_relTran.at(matchId).inverse();
    t = t + infoMat * relTran.at(matchId);
    totalInfo = totalInfo + infoMat;
  }
  t = totalInfo.inverse() * t;

  // Fill debug info.
  if (VLOG_IS_ON(10)) {
    double timeTranslationComputation_p =
        utils::Timer::toc(start_time_tic).count();
    VLOG(10) << " timeMatchingAndAllocation: " << timeMatchingAndAllocation_p
             << " timeCreatePointsAndCov: "
             << timeCreatePointsAndCov_p - timeMatchingAndAllocation_p
             << " timeVoting: " << timeVoting_p - timeCreatePointsAndCov_p
             << " timeTranslationComputation: "
             << timeTranslationComputation_p - timeVoting_p;
  }
  debug_info_.stereoRansacTime_ = utils::Timer::toc(start_time_tic).count();
  debug_info_.nrStereoInliers_ = inliers.size();
  debug_info_.nrStereoPutatives_ = matches_ref_cur.size();
  debug_info_.stereoRansacIters_ = iterations;

  return std::make_pair(
      std::make_pair(status, gtsam::Pose3(R, gtsam::Point3(t))),
      totalInfo.cast<double>());
}

std::pair<TrackingStatus, gtsam::Pose3>
Tracker::geometricOutlierRejectionStereo(StereoFrame& ref_stereoFrame,
                                         StereoFrame& cur_stereoFrame) {
  auto start_time_tic = utils::Timer::tic();

  std::vector<std::pair<size_t, size_t>> matches_ref_cur;
  findMatchingStereoKeypoints(
      ref_stereoFrame, cur_stereoFrame, &matches_ref_cur);

  VLOG(10) << "geometricOutlierRejectionStereo:"
              " starting 3-point RANSAC (voting)";

  // Vector of 3D vectors
  Points3d f_cur;
  f_cur.reserve(matches_ref_cur.size());
  Points3d f_ref;
  f_ref.reserve(matches_ref_cur.size());
  for (const std::pair<size_t, size_t>& it : matches_ref_cur) {
    f_ref.push_back(ref_stereoFrame.keypoints_3d_.at(it.first));
    f_cur.push_back(cur_stereoFrame.keypoints_3d_.at(it.second));
  }

  // Setup problem (3D-3D adapter) -
  // http://laurentkneip.github.io/opengv/page_how_to_use.html
  AdapterStereo adapter(f_ref, f_cur);
  std::shared_ptr<ProblemStereo> problem = std::make_shared<ProblemStereo>(
      adapter, tracker_params_.ransac_randomize_);
  opengv::sac::Ransac<ProblemStereo> ransac;
  ransac.sac_model_ = problem;
  ransac.threshold_ = tracker_params_.ransac_threshold_stereo_;
  ransac.max_iterations_ = tracker_params_.ransac_max_iterations_;
  ransac.probability_ = tracker_params_.ransac_probability_;

  // Solve.
  if (!ransac.computeModel(0)) {
    VLOG(10) << "failure: (Arun) RANSAC could not find a solution.";
    return std::make_pair(TrackingStatus::INVALID, gtsam::Pose3());
  }

  VLOG(10) << "geometricOutlierRejectionStereo: voting complete.";

  // Remove outliers.
  removeOutliersStereo(ref_stereoFrame,
                       cur_stereoFrame,
                       matches_ref_cur,
                       ransac.inliers_,
                       ransac.iterations_);

  // Check quality of tracking.
  TrackingStatus status = TrackingStatus::VALID;
  if (ransac.inliers_.size() < tracker_params_.minNrStereoInliers_) {
    VLOG(10) << "FEW_MATCHES: " << ransac.inliers_.size();
    status = TrackingStatus::FEW_MATCHES;
  }

  // Get the resulting transformation: a 3x4 matrix [R t].
  opengv::transformation_t best_transformation = ransac.model_coefficients_;

  // Fill debug info.
  debug_info_.stereoRansacTime_ = utils::Timer::toc(start_time_tic).count();
  debug_info_.nrStereoInliers_ = ransac.inliers_.size();
  debug_info_.nrStereoPutatives_ = matches_ref_cur.size();
  debug_info_.stereoRansacIters_ = ransac.iterations_;

  return std::make_pair(status,
                        UtilsOpenCV::openGvTfToGtsamPose3(best_transformation));
}

void Tracker::findOutliers(
    const std::vector<std::pair<size_t, size_t>>& matches_ref_cur,
    std::vector<int> inliers,
    std::vector<int>* outliers) {
  CHECK_NOTNULL(outliers)->clear();
  // Get outlier indices from inlier indices.
  std::sort(inliers.begin(), inliers.end(), std::less<size_t>());
  outliers->reserve(matches_ref_cur.size() - inliers.size());
  // The following is a complicated way of computing a set difference
  size_t k = 0;
  for (size_t i = 0u; i < matches_ref_cur.size(); ++i) {
    if (k < inliers.size()                    // If we haven't exhaused inliers
        && static_cast<int>(i) > inliers[k])  // If we are after the inlier[k]
      ++k;                                    // Check the next inlier
    if (k >= inliers.size() ||
        static_cast<int>(i) != inliers[k])  // If i is not an inlier
      outliers->push_back(i);
  }
}

void Tracker::checkStatusRightKeypoints(
    const std::vector<KeypointStatus>& right_keypoints_status) {
  debug_info_.nrValidRKP_ = 0;
  debug_info_.nrNoLeftRectRKP_ = 0;
  debug_info_.nrNoRightRectRKP_ = 0;
  debug_info_.nrNoDepthRKP_ = 0;
  debug_info_.nrFailedArunRKP_ = 0;
  for (const KeypointStatus& right_keypoint_status : right_keypoints_status) {
    switch (right_keypoint_status) {
      case KeypointStatus::VALID: {
        debug_info_.nrValidRKP_++;
        break;
      }
      case KeypointStatus::NO_LEFT_RECT: {
        debug_info_.nrNoLeftRectRKP_++;
        break;
      }
      case KeypointStatus::NO_RIGHT_RECT: {
        debug_info_.nrNoRightRectRKP_++;
        break;
      }
      case KeypointStatus::NO_DEPTH: {
        debug_info_.nrNoDepthRKP_++;
        break;
      }
      case KeypointStatus::FAILED_ARUN: {
        debug_info_.nrFailedArunRKP_++;
        break;
      }
    }
  }
}

void Tracker::removeOutliersMono(
    Frame* ref_frame,
    Frame* cur_frame,
    const std::vector<std::pair<size_t, size_t>>& matches_ref_cur,
    const std::vector<int>& inliers,
    const int iterations) {
  CHECK_NOTNULL(ref_frame);
  CHECK_NOTNULL(cur_frame);
  // Find indices of outliers in current frame.
  std::vector<int> outliers;
  findOutliers(matches_ref_cur, inliers, &outliers);
  // Remove outliers.
  // outliers cannot be a vector of size_t because opengv uses a vector of
  // int.
  for (const size_t& i : outliers) {
    ref_frame->landmarks_.at(matches_ref_cur[i].first) = -1;
    cur_frame->landmarks_.at(matches_ref_cur[i].second) = -1;
  }
  VLOG(10) << "RANSAC (MONO): #iter = " << iterations
           << ", #inliers = " << inliers.size()
           << " #outliers = " << outliers.size();
}

void Tracker::removeOutliersStereo(
    StereoFrame& ref_stereoFrame,
    StereoFrame& cur_stereoFrame,
    const std::vector<std::pair<size_t, size_t>>& matches_ref_cur,
    const std::vector<int>& inliers,
    const int iterations) {
  // Find indices of outliers in current stereo frame.
  std::vector<int> outliers;
  findOutliers(matches_ref_cur, inliers, &outliers);

  // Remove outliers
  // outliers cannot be a vector of size_t because opengv uses a vector of
  // int.
  for (const size_t& i : outliers) {
    ref_stereoFrame.right_keypoints_status_.at(matches_ref_cur[i].first) =
        KeypointStatus::FAILED_ARUN;
    ref_stereoFrame.keypoints_depth_.at(matches_ref_cur[i].first) = 0.0;
    ref_stereoFrame.keypoints_3d_.at(matches_ref_cur[i].first) =
        Vector3::Zero();

    cur_stereoFrame.right_keypoints_status_.at(matches_ref_cur[i].second) =
        KeypointStatus::FAILED_ARUN;
    cur_stereoFrame.keypoints_depth_.at(matches_ref_cur[i].second) = 0.0;
    cur_stereoFrame.keypoints_3d_.at(matches_ref_cur[i].second) =
        Vector3::Zero();
  }
  VLOG(10) << "RANSAC (STEREO): #iter = " << iterations
           << ", #inliers = " << inliers.size()
           << " #outliers = " << outliers.size();
}

void Tracker::findMatchingKeypoints(
    const Frame& ref_frame,
    const Frame& cur_frame,
    std::vector<std::pair<size_t, size_t>>* matches_ref_cur) {
  CHECK_NOTNULL(matches_ref_cur)->clear();

  // Find keypoints that observe the same landmarks in both frames:
  std::map<LandmarkId, size_t> ref_lm_index_map;
  for (size_t i = 0; i < ref_frame.landmarks_.size(); ++i) {
    LandmarkId ref_id = ref_frame.landmarks_.at(i);
    if (ref_id != -1) {
      // Map landmark id -> position in ref_frame.landmarks_
      ref_lm_index_map[ref_id] = i;
    }
  }

  // Map of position of landmark j in ref frame to position of landmark j in
  // cur_frame
  matches_ref_cur->reserve(ref_lm_index_map.size());
  for (size_t i = 0; i < cur_frame.landmarks_.size(); ++i) {
    LandmarkId cur_id = cur_frame.landmarks_.at(i);
    if (cur_id != -1) {
      auto it = ref_lm_index_map.find(cur_id);
      if (it != ref_lm_index_map.end()) {
        matches_ref_cur->push_back(std::make_pair(it->second, i));
      }
    }
  }
}

void Tracker::findMatchingStereoKeypoints(
    const StereoFrame& ref_stereoFrame,
    const StereoFrame& cur_stereoFrame,
    std::vector<std::pair<size_t, size_t>>* matches_ref_cur_stereo) {
  CHECK_NOTNULL(matches_ref_cur_stereo)->clear();
  std::vector<std::pair<size_t, size_t>> matches_ref_cur_mono;
  findMatchingKeypoints(ref_stereoFrame.getLeftFrame(),
                        cur_stereoFrame.getLeftFrame(),
                        &matches_ref_cur_mono);
  findMatchingStereoKeypoints(ref_stereoFrame,
                              cur_stereoFrame,
                              matches_ref_cur_mono,
                              matches_ref_cur_stereo);
}

void Tracker::findMatchingStereoKeypoints(
    const StereoFrame& ref_stereoFrame,
    const StereoFrame& cur_stereoFrame,
    const std::vector<std::pair<size_t, size_t>>& matches_ref_cur_mono,
    std::vector<std::pair<size_t, size_t>>* matches_ref_cur_stereo) {
  CHECK_NOTNULL(matches_ref_cur_stereo)->clear();
  for (size_t i = 0; i < matches_ref_cur_mono.size(); ++i) {
    const size_t& ind_ref = matches_ref_cur_mono[i].first;
    const size_t& ind_cur = matches_ref_cur_mono[i].second;
    // At this point we already discarded keypoints with landmark = -1
    if (ref_stereoFrame.right_keypoints_status_[ind_ref] ==
            KeypointStatus::VALID &&
        cur_stereoFrame.right_keypoints_status_[ind_cur] ==
            KeypointStatus::VALID) {
      // Pair of points that has 3D in both stereoFrames.
      matches_ref_cur_stereo->push_back(matches_ref_cur_mono[i]);
    }
  }
}

double Tracker::computeMedianDisparity(const Frame& ref_frame,
                                       const Frame& cur_frame) {
  // Find keypoints that observe the same landmarks in both frames:
  std::vector<std::pair<size_t, size_t>> matches_ref_cur;
  findMatchingKeypoints(ref_frame, cur_frame, &matches_ref_cur);

  // Compute disparity:
  std::vector<double> disparity;
  disparity.reserve(matches_ref_cur.size());
  for (const std::pair<size_t, size_t>& rc : matches_ref_cur) {
    KeypointCV pxDiff =
        cur_frame.keypoints_[rc.second] - ref_frame.keypoints_[rc.first];
    double pxDistance = sqrt(pxDiff.x * pxDiff.x + pxDiff.y * pxDiff.y);
    disparity.push_back(pxDistance);
  }

  if (disparity.empty()) {
    VLOG(10) << "WARNING: Have no matches for disparity computation.";
    return 0.0;
  }

  // Compute median:
  const size_t center = disparity.size() / 2;
  std::nth_element(
      disparity.begin(), disparity.begin() + center, disparity.end());
  return disparity[center];
}

// TODO this won't work in parallel mode, as visualization must be done in
// main thread.
cv::Mat Tracker::displayFrame(const Frame& ref_frame,
                              const Frame& cur_frame,
                              bool write_frame,
                              const std::string& img_title,
                              const KeypointsCV& extra_corners_gray,
                              const KeypointsCV& extra_corners_blue) const {
  cv::Mat img_rgb = cv::Mat(cur_frame.img_.size(), CV_8U);
  cv::cvtColor(cur_frame.img_, img_rgb, cv::COLOR_GRAY2RGB);

  static const cv::Scalar gray(255, 255, 255);
  static const cv::Scalar blue(255, 0, 0);
  static const cv::Scalar red(0, 0, 255);
  static const cv::Scalar green(0, 255, 0);

  // Add extra corners if desired.
  for (const auto& px_cur : extra_corners_gray) {
    cv::circle(img_rgb, px_cur, 4, gray, 2);
  }
  for (const auto& px_cur : extra_corners_blue) {
    cv::circle(img_rgb, px_cur, 4, blue, 2);
  }

  // Add all keypoints in cur_frame with the tracks.
  for (size_t i = 0; i < cur_frame.keypoints_.size(); ++i) {
    const cv::Point2f& px_cur = cur_frame.keypoints_.at(i);
    if (cur_frame.landmarks_.at(i) == -1) {  // Untracked landmarks are red.
      cv::circle(img_rgb, px_cur, 4, red, 2);
    } else {
      const auto& it = find(ref_frame.landmarks_.begin(),
                            ref_frame.landmarks_.end(),
                            cur_frame.landmarks_.at(i));
      if (it != ref_frame.landmarks_.end()) {
        // If feature was in previous frame, display tracked feature with
        // green circle/line:
        cv::circle(img_rgb, px_cur, 6, green, 1);
        int nPos = std::distance(ref_frame.landmarks_.begin(), it);
        const cv::Point2f& px_ref = ref_frame.keypoints_.at(nPos);
        cv::line(img_rgb, px_cur, px_ref, green, 1);
      } else {  // New feature tracks are blue.
        cv::circle(img_rgb, px_cur, 6, blue, 1);
      }
    }
  }

  cv::imshow("Tracker img " + img_title, img_rgb);
  cv::waitKey(1);

  if (write_frame) {
    std::string folderName = output_images_path_ + img_title + "-" + "/";
    boost::filesystem::path trackerDir(folderName.c_str());
    boost::filesystem::create_directory(trackerDir);
    std::string img_name = folderName + "/trackerDisplay" + img_title + "_" +
                           std::to_string(cur_frame.id_) + ".png";
    cv::imwrite(img_name, img_rgb);
  }

  return img_rgb;
}

}  // namespace VIO<|MERGE_RESOLUTION|>--- conflicted
+++ resolved
@@ -160,60 +160,6 @@
   }
 
   // Setup termination criteria for optical flow.
-<<<<<<< HEAD
-  std::vector<uchar> status;
-  std::vector<float> error;
-  static cv::TermCriteria termcrit(
-      cv::TermCriteria::COUNT + cv::TermCriteria::EPS,
-      tracker_params_.klt_max_iter_,
-      tracker_params_.klt_eps_);
-
-  // Initialize to old locations
-  // TODO(Toni) initialize to estimated position using rotational optical flow
-  // and translational flow knowing depth...
-  KeypointsCV px_cur = px_ref;
-  if (px_cur.size() > 0) {
-    // Do the actual tracking, so px_cur becomes the new pixel locations.
-    VLOG(2) << "Sarting Optical Flow Pyr LK tracking...";
-    cv::calcOpticalFlowPyrLK(ref_frame->img_,
-                             cur_frame->img_,
-                             px_ref,
-                             px_cur,
-                             status,
-                             error,
-                             cv::Size2i(tracker_params_.klt_win_size_,
-                                        tracker_params_.klt_win_size_),
-                             tracker_params_.klt_max_level_,
-                             termcrit,
-                             cv::OPTFLOW_USE_INITIAL_FLOW);
-    VLOG(2) << "Finished Optical Flow Pyr LK tracking.";
-
-    if (cur_frame->keypoints_.empty()) {  // Do we really need this check?
-      cur_frame->landmarks_.reserve(px_ref.size());
-      cur_frame->landmarks_age_.reserve(px_ref.size());
-      cur_frame->keypoints_.reserve(px_ref.size());
-      cur_frame->scores_.reserve(px_ref.size());
-      cur_frame->versors_.reserve(px_ref.size());
-      for (size_t i = 0, n = 0; i < indices.size(); ++i) {
-        const size_t& i_ref = indices[i];
-        // If we failed to track mark off that landmark
-        if (!status[i] ||
-            // if we tracked keypoint and feature
-            ref_frame->landmarks_age_[i_ref] > tracker_params_.maxFeatureAge_) {
-          // track is not too long
-          // we are marking this bad in the ref_frame since features
-          ref_frame->landmarks_[i_ref] = -1;
-          // in the ref frame guide feature detection later on
-          continue;
-        }
-        cur_frame->landmarks_.push_back(ref_frame->landmarks_[i_ref]);
-        cur_frame->landmarks_age_.push_back(ref_frame->landmarks_age_[i_ref]);
-        cur_frame->scores_.push_back(ref_frame->scores_[i_ref]);
-        cur_frame->keypoints_.push_back(px_cur[i]);
-        cur_frame->versors_.push_back(
-            Frame::calibratePixel(px_cur[i], ref_frame->cam_param_));
-        ++n;
-=======
   static cv::TermCriteria kTerminationCriteria(
       cv::TermCriteria::COUNT + cv::TermCriteria::EPS,
       tracker_params_.klt_max_iter_,
@@ -267,7 +213,6 @@
         // in the ref frame guide feature detection later on
         ref_frame->landmarks_[idx_valid_lmk] = -1;
         continue;
->>>>>>> 68be228f
       }
       cur_frame->landmarks_.push_back(ref_frame->landmarks_[idx_valid_lmk]);
       cur_frame->landmarks_age_.push_back(
