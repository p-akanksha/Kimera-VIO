/* ----------------------------------------------------------------------------
 * Copyright 2017, Massachusetts Institute of Technology,
 * Cambridge, MA 02139
 * All Rights Reserved
 * Authors: Luca Carlone, et al. (see THANKS for the full author list)
 * See LICENSE for the license information
 * -------------------------------------------------------------------------- */

/**
 * @file   Pipeline.cpp
 * @brief  Implements VIO pipeline workflow.
 * @author Antoni Rosinol
 */

#include "pipeline/Pipeline.h"

#include <future>
#include <string>
#include <utility>
#include <vector>

#include <gflags/gflags.h>
#include <glog/logging.h>

#include <gtsam/geometry/Pose3.h>

#include "InitializationBackEnd.h"
#include "RegularVioBackEnd.h"
#include "StereoVisionFrontEnd.h"
#include "utils/Statistics.h"
#include "utils/Timer.h"

#include "OnlineGravityAlignment.h"

DEFINE_bool(log_output, false, "Log output to matlab.");
DEFINE_int32(regular_vio_backend_modality, 4u,
             "Modality for regular Vio backend, currently supported:\n"
             "0: Structureless (equiv to normal VIO)\n"
             "1: Projection (as if it was a typical VIO backend with projection"
             "factors\n"
             "2: Structureless and projection, sets to projection factors the "
             "structureless factors that are supposed to be in a regularity.\n"
             "3: Projection and regularity, sets all structureless factors to"
             "projection factors and adds regularity factors to a subset.\n"
             "4: structureless, projection and regularity factors used.");
DEFINE_bool(extract_planes_from_the_scene, false,
            "Whether to use structural regularities in the scene,"
            "currently only planes");

DEFINE_bool(visualize, true, "Enable overall visualization.");
DEFINE_bool(visualize_lmk_type, false, "Enable landmark type visualization.");
DEFINE_int32(viz_type, 0,
             "\n0: POINTCLOUD, visualize 3D VIO points (no repeated point)\n"
             "are re-plotted at every frame)\n"
             "1: MESH2D, only visualizes 2D mesh on image\n"
             "2: MESH2Dsparse, visualize a 2D mesh of (right-valid) keypoints "
             "discarding "
             "triangles corresponding to non planar obstacles\n"
             "3: MESH2DTo3Dsparse, get a 3D mesh from a 2D triangulation of "
             "the (right-VALID) "
             "keypoints in the left frame and filters out triangles \n"
             "5: NONE, does not visualize map\n");
DEFINE_bool(record_video_for_viz_3d, false,
            "Record a video as a sequence of "
            "screenshots of the 3d viz window");

DEFINE_bool(use_feature_selection, false, "Enable smart feature selection.");

DEFINE_bool(deterministic_random_number_generator, false,
            "If true the random number generator will consistently output the "
            "same sequence of pseudo-random numbers for every run (use it to "
            "have repeatable output). If false the random number generator "
            "will output a different sequence for each run.");
DEFINE_int32(min_num_obs_for_mesher_points, 4,
             "Minimum number of observations for a smart factor's landmark to "
             "to be used as a 3d point to consider for the mesher");

DEFINE_int32(num_frames_vio_init, 25,
             "Minimum number of frames for the online "
             "gravity-aligned initialization");

// TODO(Sandro): Create YAML file for initialization and read in!
DEFINE_double(smart_noise_sigma_bundle_adjustment, 1.5,
              "Smart noise sigma for bundle adjustment"
              " in initialization.");
DEFINE_double(outlier_rejection_bundle_adjustment, 30,
              "Outlier rejection for bundle adjustment"
              " in initialization.");
DEFINE_double(between_translation_bundle_adjustment, 0.5,
              "Between factor precision for bundle adjustment"
              " in initialization.");

namespace VIO {

<<<<<<< HEAD
// TODO VERY BAD TO SEND THE DATASET PARSER AS A POINTER (at least for thread
// safety!), but this is done now because the logger heavily relies on the
// dataset parser, especially the grount-truth! Feature selector also has some
// dependency with this...
Pipeline::Pipeline(ETHDatasetParser* dataset, const ImuParams& imu_params,
                   bool parallel_run)
  : dataset_(CHECK_NOTNULL(dataset)),
    vio_frontend_(nullptr),
    vio_backend_(nullptr),
    mesher_(),
    visualizer_(static_cast<VisualizationType>(FLAGS_viz_type),
                dataset->getBackendType()),
    stereo_frontend_thread_(nullptr),
    wrapped_thread_(nullptr),
    backend_thread_(nullptr),
    mesher_thread_(nullptr),
    parallel_run_(parallel_run),
    stereo_frontend_input_queue_("stereo_frontend_input_queue"),
    stereo_frontend_output_queue_("stereo_frontend_output_queue"),
    initialization_frontend_output_queue_("initialization_frontend_output_queue"),
    backend_input_queue_("backend_input_queue"),
    backend_output_queue_("backend_output_queue"),
    mesher_input_queue_("mesher_input_queue"),
    mesher_output_queue_("mesher_output_queue"),
    lcd_input_queue_("lcd_input_queue"),
    lcd_output_queue_("lcd_output_queue"),
    visualizer_input_queue_("visualizer_input_queue"),
    visualizer_output_queue_("visualizer_output_queue") {
  if (FLAGS_deterministic_random_number_generator) setDeterministicPipeline();
  if (FLAGS_log_output) logger_.openLogFiles();

  frontend_params_ = dataset_->getFrontendParams();
  backend_params_ = dataset_->getBackendParams();
  lcd_params_ = dataset_->getLCDParams();

  // initialization_packet_.clear();

=======
Pipeline::Pipeline(const PipelineParams& params, bool parallel_run)
    : backend_type_(params.backend_type_),
      vio_frontend_(nullptr),
      vio_backend_(nullptr),
      backend_params_(params.backend_params_),
      frontend_params_(params.frontend_params_),
      mesher_(),
      visualizer_(static_cast<VisualizationType>(FLAGS_viz_type),
                  params.backend_type_),
      stereo_frontend_thread_(nullptr),
      wrapped_thread_(nullptr),
      backend_thread_(nullptr),
      mesher_thread_(nullptr),
      parallel_run_(parallel_run),
      stereo_frontend_input_queue_("stereo_frontend_input_queue"),
      stereo_frontend_output_queue_("stereo_frontend_output_queue"),
      initialization_frontend_output_queue_(
          "initialization_frontend_output_queue"),
      backend_input_queue_("backend_input_queue"),
      backend_output_queue_("backend_output_queue"),
      mesher_input_queue_("mesher_input_queue"),
      mesher_output_queue_("mesher_output_queue"),
      visualizer_input_queue_("visualizer_input_queue"),
      visualizer_output_queue_("visualizer_output_queue") {
  if (FLAGS_deterministic_random_number_generator) setDeterministicPipeline();
  if (FLAGS_log_output) logger_.openLogFiles();

>>>>>>> a81f5d5e
  // Instantiate stereo tracker (class that tracks implements estimation
  // front-end) and print parameters.
  // TODO remove hardcoded saveImages, use gflag.
  static constexpr int saveImages =
      0;  // 0: don't show, 1: show, 2: write & save
  vio_frontend_ = VIO::make_unique<StereoVisionFrontEnd>(
      params.imu_params_, gtsam::imuBias::ConstantBias(), frontend_params_,
      saveImages, std::string(), FLAGS_log_output);

  loop_closure_detector_ = VIO::make_unique<LoopClosureDetector>(
      lcd_params_,
      FLAGS_log_output);

  // Instantiate feature selector: not used in vanilla implementation.
  if (FLAGS_use_feature_selection) {
    feature_selector_ = FeatureSelector(frontend_params_, *backend_params_);
  }
}

/* -------------------------------------------------------------------------- */
Pipeline::~Pipeline() {
  LOG(INFO) << "Pipeline destructor called.";
  // Shutdown pipeline if it is not already down.
  if (!shutdown_) {
    shutdown();
  } else {
    LOG(INFO) << "Manual shutdown was requested.";
  }
}

// TODO MARCUS: Make sure loop_closure_detector_ is properly integrated to all of the methods below

/* -------------------------------------------------------------------------- */
void Pipeline::spin(const StereoImuSyncPacket& stereo_imu_sync_packet) {
  CHECK(!shutdown_) << "Pipeline is shutdown.";
  // Check if we have to re-initialize
  checkReInitialize(stereo_imu_sync_packet);
  // Initialize pipeline if not initialized
  if (!is_initialized_) {
    // Launch frontend thread
    if (!is_launched_) {
      launchFrontendThread();
      is_launched_ = true;
      init_frame_id_ = stereo_imu_sync_packet.getStereoFrame().getFrameId();
    }
    CHECK(is_launched_);

    // Initialize pipeline.
    // TODO this is very brittle, because we are accumulating IMU data, but
    // not using it for initialization, because accumulated and actual IMU data
    // at init is the same...
    if (initialize(stereo_imu_sync_packet)) {
      LOG(INFO) << "Before launching threads.";
      launchRemainingThreads();
      LOG(INFO) << " launching threads.";
      is_initialized_ = true;
    } else {
      LOG(INFO) << "Not yet initialized...";
    }
  } else {
    // TODO Warning: we do not accumulate IMU measurements for the first
    // packet... Spin.
    spinOnce(stereo_imu_sync_packet);
  }
  return;
}

/* -------------------------------------------------------------------------- */
// Spin the pipeline only once.
void Pipeline::spinOnce(const StereoImuSyncPacket& stereo_imu_sync_packet) {
  CHECK(is_initialized_);
  ////////////////////////////// FRONT-END /////////////////////////////////////
  // Push to stereo frontend input queue.
  VLOG(2) << "Push input payload to Frontend.";
  stereo_frontend_input_queue_.push(stereo_imu_sync_packet);

  // Run the pipeline sequentially.
  if (!parallel_run_) spinSequential();
}

/* -------------------------------------------------------------------------- */
void Pipeline::processKeyframe(
    const StatusSmartStereoMeasurements& statusSmartStereoMeasurements,
    const StereoFrame& last_stereo_keyframe,
    const ImuFrontEnd::PreintegratedImuMeasurements& pim,
    const TrackingStatus& kf_tracking_status_stereo,
    const gtsam::Pose3& relative_pose_body_stereo,
    const DebugTrackerInfo&
        debug_tracker_info) {  // Only for output of pipeline
  //////////////////// BACK-END ////////////////////////////////////////////////
  // Push to backend input.
  // This should be done inside the frontend!!!!
  // Or the backend should pull from the frontend!!!!
  VLOG(2) << "Push input payload to Backend.";
  backend_input_queue_.push(VioBackEndInputPayload(
      last_stereo_keyframe.getTimestamp(), statusSmartStereoMeasurements,
      kf_tracking_status_stereo, pim, relative_pose_body_stereo, &planes_));

  // Push to lcd. Also should be done inside frontend!!!
  // TODO: Need to make this robust to slow backend.
  lcd_input_queue_.push(LoopClosureDetectorInputPayload(
      last_stereo_keyframe.getTimestamp(), // TODO: This should be different?
      last_stereo_keyframe));

  // This should be done inside those who need the backend results
  // IN this case the logger!!!!!
  // But there are many more people that want backend results...
  // Pull from backend.
  VLOG(2) << "Waiting payload from Backend.";
  std::shared_ptr<VioBackEndOutputPayload> backend_output_payload =
      backend_output_queue_.popBlocking();
  LOG_IF(WARNING, !backend_output_payload) << "Missing backend output payload.";

  ////////////////// CREATE AND VISUALIZE MESH /////////////////////////////////
  PointsWithIdMap points_with_id_VIO;
  LmkIdToLmkTypeMap lmk_id_to_lmk_type_map;
  MesherOutputPayload mesher_output_payload;
  VisualizationType visualization_type =
      static_cast<VisualizationType>(FLAGS_viz_type);
  // Compute 3D mesh
  if (visualization_type == VisualizationType::MESH2DTo3Dsparse) {
    // Create and fill data packet for mesher.
    // Points_with_id_VIO contains all the points in the optimization,
    // (encoded as either smart factors or explicit values), potentially
    // restricting to points seen in at least min_num_obs_fro_mesher_points
    // keyframes (TODO restriction is not enforced for projection factors).
    // THREAD_SAFE only as long as this is running in the backend/wrapped
    // thread!!!
    // TODO(Toni) Ideally, should be sent along backend output payload, but
    // it is computationally expensive to compute.
    points_with_id_VIO =
        vio_backend_->getMapLmkIdsTo3dPointsInTimeHorizon(  // not thread-safe
            FLAGS_visualize_lmk_type ? &lmk_id_to_lmk_type_map : nullptr,
            FLAGS_min_num_obs_for_mesher_points);  // copy, thread safe,
                                                   // read-only. // This should
                                                   // be a popBlocking...
    // Push to queue.
    // In another thread, mesher is running, consuming mesher payloads.
    VLOG(2) << "Push input payload to Mesher.";
    mesher_input_queue_.push(MesherInputPayload(
        points_with_id_VIO,
        last_stereo_keyframe,  // not really thread safe, read only.
        backend_output_payload->W_Pose_Blkf_.compose(
            last_stereo_keyframe
                .getBPoseCamLRect())));  // TODO(Toni) this is constant and
                                         // should not be sent via output
                                         // payload.

    // In the mesher thread push queue with meshes for visualization.
    // Use blocking to avoid skipping frames.
    VLOG(2) << "Waiting payload from Mesher.";
    LOG_IF(WARNING, !mesher_output_queue_.popBlocking(mesher_output_payload))
        << "Mesher output queue did not pop a payload.";

    // Do this after popBlocking from Mesher so we do it sequentially, since
    // planes_ are not thread-safe.
    // Find regularities in the mesh if we are using RegularVIO backend.
    // TODO create a new class that is mesh segmenter or plane extractor.
    // This is NOT THREAD_SAFE, do it after popBlocking the mesher...
    if (FLAGS_extract_planes_from_the_scene) {
      CHECK_EQ(backend_type_, 1u);  // Use Regular VIO
      mesher_.clusterPlanesFromMesh(&planes_, points_with_id_VIO);
    } else {
      LOG_IF_EVERY_N(
          WARNING,
          backend_type_ == 1u && (FLAGS_regular_vio_backend_modality == 2u ||
                                  FLAGS_regular_vio_backend_modality == 3u ||
                                  FLAGS_regular_vio_backend_modality == 4u),
          10)
          << "Using Regular VIO without extracting planes from the scene. "
             "Set flag extract_planes_from_the_scene to true to enforce "
             "regularities.";
    }
  }

  // TODO(Toni) All these guys have the same info, should simplify.
  DCHECK(last_stereo_keyframe.getBPoseCamLRect().equals(
      backend_output_payload->B_Pose_leftCam_));
  DCHECK(last_stereo_keyframe.getBPoseCamLRect().equals(
      vio_backend_->getBPoseLeftCam()));

  if (FLAGS_visualize) {
    // Push data for visualizer thread.
    // WHO Should be pushing to the visualizer input queue????????
    // This cannot happen at all from a single module, because visualizer
    // takes input from mesher and backend right now...
    VLOG(2) << "Push input payload to Visualizer.";
    visualizer_input_queue_.push(VisualizerInputPayload(
        // Pose for trajectory viz.
        backend_output_payload->W_Pose_Blkf_ *
            last_stereo_keyframe
                .getBPoseCamLRect(),  // This should be pass at ctor level...
                                      // TODO(Toni): isn't this the same as the
                                      // backend_output_payload B_Pose_leftCam?
        // For visualizeMesh2D and visualizeMesh2DStereo.
        last_stereo_keyframe,
        // visualizeConvexHull & visualizeMesh3DWithColoredClusters
        mesher_output_payload,
        // visualizeMesh3DWithColoredClusters & visualizePoints3D
        visualization_type == VisualizationType::POINTCLOUD
            ? vio_backend_
                  ->getMapLmkIdsTo3dPointsInTimeHorizon()  // not thread-safe
            : points_with_id_VIO,
        // visualizeMesh3DWithColoredClusters & visualizePoints3D
        lmk_id_to_lmk_type_map,
        planes_,                           // visualizeMesh3DWithColoredClusters
        vio_backend_->getFactorsUnsafe(),  // For plane constraints viz.  // not
                                           // thread-safe
        backend_output_payload->state_  // For planes and plane constraints viz.
        ));
  }

  if (keyframe_rate_output_callback_) {
    static constexpr int max_time_allowed_for_keyframe_callback = 5;  // ms
    auto tic = utils::Timer::tic();
    VLOG(2) << "Call keyframe callback with spin output payload.";
    keyframe_rate_output_callback_(SpinOutputPacket(
        backend_output_payload->timestamp_kf_,
        backend_output_payload->W_Pose_Blkf_,
        backend_output_payload->W_Vel_Blkf_,
        backend_output_payload->imu_bias_lkf_, mesher_output_payload.mesh_2d_,
        mesher_output_payload.mesh_3d_,
        Visualizer3D::visualizeMesh2D(
            mesher_output_payload.mesh_2d_filtered_for_viz_,
            last_stereo_keyframe.getLeftFrame().img_),
        points_with_id_VIO, lmk_id_to_lmk_type_map,
        backend_output_payload->state_covariance_lkf_, debug_tracker_info));
    auto toc = utils::Timer::toc(tic);
    if (toc.count() > max_time_allowed_for_keyframe_callback) {
      LOG_IF(WARNING,
             "Keyframe Rate Output Callback is taking longer than it should: "
             "make sure your callback is fast!");
    }
  }
}

// Returns whether the visualizer_ is running or not. While in parallel mode,
// it does not return unless shutdown.
bool Pipeline::spinViz(bool parallel_run) {
  if (FLAGS_visualize) {
    return visualizer_.spin(
        visualizer_input_queue_, visualizer_output_queue_,
        std::bind(&Pipeline::spinDisplayOnce, this, std::placeholders::_1),
        parallel_run);
  }
  return true;
}

/* --------------------------------------------------------------------------
 */
void Pipeline::spinSequential() {
  // TODO Marcus: Need to add a flag for using LCD in sequential, it makes things slow

  // Spin once frontend.
  CHECK(vio_frontend_);
  vio_frontend_->spin(stereo_frontend_input_queue_,
                      stereo_frontend_output_queue_,
                      false);  // Do not run in parallel.

  // Pop from frontend.
  const auto& stereo_frontend_output_payload =
      stereo_frontend_output_queue_.pop();
  if (!stereo_frontend_output_payload) {
    // Frontend hasn't reach a keyframe, return and wait frontend to create a
    // keyframe.
    return;
  }
  CHECK(stereo_frontend_output_payload->is_keyframe_);

  // We have a keyframe. Push to backend.
  backend_input_queue_.push(VioBackEndInputPayload(
      stereo_frontend_output_payload->stereo_frame_lkf_.getTimestamp(),
      stereo_frontend_output_payload->statusSmartStereoMeasurements_,
      stereo_frontend_output_payload->tracker_status_,
      stereo_frontend_output_payload->pim_,
      stereo_frontend_output_payload->relative_pose_body_stereo_, &planes_));

  // Spin once backend. Do not run in parallel.
  CHECK(vio_backend_);
  vio_backend_->spin(backend_input_queue_, backend_output_queue_, false);

  // Push keyframe to LCD.
  lcd_input_queue_.push(LoopClosureDetectorInputPayload(
      stereo_frontend_output_payload->stereo_frame_lkf_.getTimestamp(),
      stereo_frontend_output_payload->stereo_frame_lkf_));

  // Spin once LCD. Do not run in parallel.
  loop_closure_detector_->spin(lcd_input_queue_, lcd_output_queue_, false);

  // Pop blocking from backend.
  const auto& backend_output_payload = backend_output_queue_.popBlocking();
  CHECK(backend_output_payload);

  const auto& stereo_keyframe =
      stereo_frontend_output_payload->stereo_frame_lkf_;
  ////////////////// CREATE 3D MESH //////////////////////////////////////////
  PointsWithIdMap points_with_id_VIO;
  LmkIdToLmkTypeMap lmk_id_to_lmk_type_map;
  MesherOutputPayload mesher_output_payload;
  VisualizationType visualization_type =
      static_cast<VisualizationType>(FLAGS_viz_type);
  if (visualization_type == VisualizationType::MESH2DTo3Dsparse) {
    // Push to mesher.
    points_with_id_VIO = vio_backend_->getMapLmkIdsTo3dPointsInTimeHorizon(
        FLAGS_visualize_lmk_type ? &lmk_id_to_lmk_type_map : nullptr,
        FLAGS_min_num_obs_for_mesher_points);  // copy, thread safe,
                                               // read-only. // This should
                                               // be a popBlocking...
    // Push to queue.
    // In another thread, mesher is running, consuming mesher payloads.
    CHECK(mesher_input_queue_.push(MesherInputPayload(
        points_with_id_VIO,
        stereo_keyframe,  // not really thread safe, read only.
        backend_output_payload->W_Pose_Blkf_.compose(
            vio_backend_
                ->getBPoseLeftCam()))));  // Get camera pose, thread safe.

    // Spin once mesher.
    mesher_.spin(mesher_input_queue_, mesher_output_queue_, false);

    // Find regularities in the mesh if we are using RegularVIO backend.
    // TODO create a new class that is mesh segmenter or plane extractor.
    if (FLAGS_extract_planes_from_the_scene) {
      CHECK_EQ(backend_type_, 1);  // Use Regular VIO
      mesher_.clusterPlanesFromMesh(&planes_, points_with_id_VIO);
    } else {
      LOG_IF_EVERY_N(
          WARNING,
          backend_type_ == 1u && (FLAGS_regular_vio_backend_modality == 2u ||
                                  FLAGS_regular_vio_backend_modality == 3u ||
                                  FLAGS_regular_vio_backend_modality == 4u),
          10)
          << "Using Regular VIO without extracting planes from the scene. "
             "Set flag extract_planes_from_the_scene to true to enforce "
             "regularities.";
    }

    // Pop from mesher.
    LOG_IF(WARNING, !mesher_output_queue_.popBlocking(mesher_output_payload))
        << "Mesher output queue did not pop a payload.";
  }
  ////////////////////////////////////////////////////////////////////////////

  if (FLAGS_visualize) {
    // Push data for visualizer thread.
    // WHO Should be pushing to the visualizer input queue????????
    // This cannot happen at all from a single module, because visualizer
    // takes input from mesher and backend right now...
    visualizer_input_queue_.push(VisualizerInputPayload(
        // Pose for trajectory viz.
        vio_backend_->getWPoseBLkf() *  // The visualizer needs backend results
            stereo_keyframe
                .getBPoseCamLRect(),  // This should be pass at ctor level....
        // For visualizeMesh2D and visualizeMesh2DStereo.
        stereo_keyframe,
        // visualizeConvexHull & visualizeMesh3DWithColoredClusters
        // WARNING using move explicitly!
        std::move(mesher_output_payload),
        // visualizeMesh3DWithColoredClusters & visualizePoints3D
        visualization_type == VisualizationType::POINTCLOUD
            ?  // This is to avoid recomputing MapLmkIdsTo3d...
            vio_backend_->getMapLmkIdsTo3dPointsInTimeHorizon()
            : points_with_id_VIO,
        // visualizeMesh3DWithColoredClusters & visualizePoints3D
        lmk_id_to_lmk_type_map,
        planes_,                           // visualizeMesh3DWithColoredClusters
        vio_backend_->getFactorsUnsafe(),  // For plane constraints viz.
        vio_backend_->getState()  // For planes and plane constraints viz.
        ));

    // Spin visualizer.
    visualizer_.spin(
        visualizer_input_queue_, visualizer_output_queue_,
        std::bind(&Pipeline::spinDisplayOnce, this, std::placeholders::_1),
        false);
  }
}

// TODO: Adapt this function to be able to cope with new initialization
/* -------------------------------------------------------------------------- */
void Pipeline::shutdownWhenFinished() {
  // This is a very rough way of knowing if we have finished...
  // Since threads might be in the middle of processing data while we
  // query if the queues are empty.
  // Check every second if all queues are empty.
  // Time to sleep between queries to the queues [in seconds].
  LOG(INFO) << "Shutting down VIO pipeline once processing has finished.";
  static constexpr int sleep_time = 1;
<<<<<<< HEAD
  while (!is_initialized_ ||  // Loop while not initialized
         !(stereo_frontend_input_queue_
               .empty() &&  // Or, once init, data is not yet consumed.
           stereo_frontend_output_queue_.empty() &&
           !vio_frontend_->isWorking() && backend_input_queue_.empty() &&
           backend_output_queue_.empty() && !vio_backend_->isWorking() &&
           mesher_input_queue_.empty() && mesher_output_queue_.empty() &&
           !mesher_.isWorking() && lcd_input_queue_.empty() &&
           lcd_output_queue_.empty() && !loop_closure_detector_->isWorking() &&
           visualizer_input_queue_.empty() && visualizer_output_queue_.empty()
           && !visualizer_.isWorking())) {
=======
  while (!shutdown_ &&         // Loop while not explicitly shutdown.
         (!is_initialized_ ||  // Loop while not initialized
                               // Or, once init, data is not yet consumed.
          !(stereo_frontend_input_queue_.empty() &&
            stereo_frontend_output_queue_.empty() &&
            !vio_frontend_->isWorking() && backend_input_queue_.empty() &&
            backend_output_queue_.empty() && !vio_backend_->isWorking() &&
            mesher_input_queue_.empty() && mesher_output_queue_.empty() &&
            !mesher_.isWorking() && visualizer_input_queue_.empty() &&
            visualizer_output_queue_.empty() && !visualizer_.isWorking()))) {
>>>>>>> a81f5d5e
    VLOG_EVERY_N(10, 100)
        << "VIO pipeline status: \n"
        << "Initialized? " << is_initialized_ << '\n'
        << "Frontend input queue empty?" << stereo_frontend_input_queue_.empty()
        << '\n'
        << "Frontend output queue empty?"
        << stereo_frontend_output_queue_.empty() << '\n'
        << "Frontend is working? " << vio_frontend_->isWorking() << '\n'
        << "Backend Input queue empty?" << backend_input_queue_.empty() << '\n'
        << "Backend Output queue empty?" << backend_output_queue_.empty()
        << '\n'
        << "Backend is working? "
        << (is_initialized_ ? vio_backend_->isWorking() : false) << '\n'
        << "Mesher input queue empty?" << mesher_input_queue_.empty() << '\n'
        << "Mesher output queue empty?" << mesher_output_queue_.empty() << '\n'
        << "Mesher is working? " << mesher_.isWorking() << '\n'
        << "LoopClosureDetector input queue empty?"
        << lcd_input_queue_.empty() << '\n'
        << "LoopClosureDetector output queue empty?"
        << lcd_output_queue_.empty() << '\n'
        << "LoopClosureDetector is working? "
        << loop_closure_detector_->isWorking() << '\n'
        << "Visualizer input queue empty?" << visualizer_input_queue_.empty()
        << '\n'
        << "Visualizer output queue empty?" << visualizer_output_queue_.empty()
        << '\n'
        << "Visualizer is working? " << visualizer_.isWorking();
    std::this_thread::sleep_for(std::chrono::seconds(sleep_time));
  }
  LOG(INFO) << "Shutting down VIO, reason: input is empty and threads are "
               "idle.";
  if (!shutdown_) shutdown();
}

/* --------------------------------------------------------------------------
 */
void Pipeline::shutdown() {
  LOG_IF(ERROR, shutdown_) << "Shutdown requested, but Pipeline was already "
                              "shutdown.";
  LOG(INFO) << "Shutting down VIO pipeline.";
  shutdown_ = true;
  stopThreads();
  // if (parallel_run_) {
  joinThreads();
  //}
  if (FLAGS_log_output) {
    LOG(INFO) << "Closing log files";
    logger_.closeLogFiles();
  }
  LOG(INFO) << "Pipeline destructor finished.";
}

/* -------------------------------------------------------------------------- */
bool Pipeline::initialize(const StereoImuSyncPacket& stereo_imu_sync_packet) {
  // Switch initialization mode
  switch (backend_params_->autoInitialize_) {
    case 0 ... 1:  // Initialization using IMU or GT only
      return initializeFromIMUorGT(stereo_imu_sync_packet);
      break;
    case 2:  // Initialization using online gravity alignment
      return initializeOnline(stereo_imu_sync_packet);
      break;
    default:
      LOG(ERROR) << "Initialization mode doesn't exist.";
      return false;
      break;
  }
}

/* -------------------------------------------------------------------------- */
// TODO: Adapt and create better re-initialization (online) function
void Pipeline::checkReInitialize(
    const StereoImuSyncPacket& stereo_imu_sync_packet) {
  // Re-initialize pipeline if requested
  if (is_initialized_ &&
      stereo_imu_sync_packet.getReinitPacket().getReinitFlag()) {
    LOG(WARNING) << "Re-initialization triggered!";
    // Shutdown pipeline first
    shutdown();

    // Reset shutdown flags
    shutdown_ = false;
    // Set initialization flag to false
    is_initialized_ = false;
    // Set launch thread flag to false
    is_launched_ = false;
    // Reset initial id to current id
    init_frame_id_ = stereo_imu_sync_packet.getStereoFrame().getFrameId();

    // Resume threads
    CHECK(vio_frontend_);
    vio_frontend_->restart();
    CHECK(vio_backend_);
    vio_backend_->restart();
    mesher_.restart();
    loop_closure_detector_->restart();
    visualizer_.restart();
    // Resume pipeline
    resume();
    initialization_frontend_output_queue_.resume();
  }
}

/* -------------------------------------------------------------------------- */
bool Pipeline::initializeFromIMUorGT(
    const StereoImuSyncPacket& stereo_imu_sync_packet) {
  LOG(INFO) << "------------------- Initialize Pipeline with frame k = "
            << stereo_imu_sync_packet.getStereoFrame().getFrameId()
            << "--------------------";

  /////////////////// FRONTEND
  ////////////////////////////////////////////////////
  // Initialize Stereo Frontend.
  CHECK(vio_frontend_);
  const StereoFrame& stereo_frame_lkf = vio_frontend_->processFirstStereoFrame(
      stereo_imu_sync_packet.getStereoFrame());

  ///////////////////////////// GT ////////////////////////////////////////////
  // Initialize Backend using GT if available.
  std::shared_ptr<gtNavState> initialStateGT =
      std::shared_ptr<gtNavState>(nullptr);

  ///////////////////////////// BACKEND //////////////////////////////////////
  // Initialize backend with pose estimate from gravity alignment
  initializeVioBackend(stereo_imu_sync_packet, initialStateGT,
<<<<<<< HEAD
                        stereo_frame_lkf);
=======
                       stereo_frame_lkf);
>>>>>>> a81f5d5e

  return true;
}

/* -------------------------------------------------------------------------- */
bool Pipeline::initializeOnline(
    const StereoImuSyncPacket& stereo_imu_sync_packet) {
  int frame_id = stereo_imu_sync_packet.getStereoFrame().getFrameId();
  LOG(INFO) << "------------------- Initializing Pipeline with frame k = "
            << frame_id << "--------------------";

  CHECK(vio_frontend_);
  CHECK_GE(frame_id, init_frame_id_);
  CHECK_GE(init_frame_id_ + FLAGS_num_frames_vio_init, frame_id);

  // TODO(Sandro): Find a way to optimize this
  // Create ImuFrontEnd with non-zero gravity (zero bias)
  gtsam::PreintegratedImuMeasurements::Params imu_params =
      vio_frontend_->getImuFrontEndParams();
  imu_params.n_gravity = backend_params_->n_gravity_;
  ImuFrontEnd imu_frontend_real(
      imu_params,
      gtsam::imuBias::ConstantBias(Vector3::Zero(), Vector3::Zero()));
  CHECK_DOUBLE_EQ(imu_frontend_real.getPreintegrationGravity().norm(),
                  imu_params.n_gravity.norm());
  ///////

  // Enforce stereo frame as keyframe for initialization
  // TODO: why is it copying it???
  StereoImuSyncPacket stereo_imu_sync_init = stereo_imu_sync_packet;
  stereo_imu_sync_init.setAsKeyframe();

  /////////////////// FIRST FRAME //////////////////////////////////////////////
  if (frame_id == init_frame_id_) {
    // Set trivial bias, gravity and force 5/3 point method for initialization
    vio_frontend_->prepareFrontendForOnlineAlignment();
    // Initialize Stereo Frontend.
    StereoFrame stereo_frame_lkf = vio_frontend_->processFirstStereoFrame(
        stereo_imu_sync_init.getStereoFrame());
    return false;

    /////////////////// FRONTEND
    /////////////////////////////////////////////////////
  } else {
    // Check trivial bias and gravity vector for online initialization
    vio_frontend_->checkFrontendForOnlineAlignment();
    // Spin frontend once with enforced keyframe and 53-point method
    // TODO why is this copying? (by doing make_shared?)
    auto frontend_output = vio_frontend_->spinOnce(
        std::make_shared<StereoImuSyncPacket>(stereo_imu_sync_init));
    const StereoFrame stereo_frame_lkf = frontend_output.stereo_frame_lkf_;
    // TODO(Sandro): Optionally add AHRS PIM
    InitializationInputPayload frontend_init_output(
        frontend_output.is_keyframe_,
        frontend_output.statusSmartStereoMeasurements_,
        frontend_output.tracker_status_,
        frontend_output.relative_pose_body_stereo_,
        frontend_output.stereo_frame_lkf_, frontend_output.pim_,
        frontend_output.debug_tracker_info_);
    initialization_frontend_output_queue_.push(frontend_init_output);

    // TODO(Sandro): Find a way to optimize this
    // This queue is used for the the backend optimization
    const auto& imu_stamps = stereo_imu_sync_packet.getImuStamps();
    const auto& imu_accgyr = stereo_imu_sync_packet.getImuAccGyr();
    const auto& pim =
        imu_frontend_real.preintegrateImuMeasurements(imu_stamps, imu_accgyr);
    StereoFrontEndOutputPayload frontend_real_output(
        frontend_output.is_keyframe_,
        frontend_output.statusSmartStereoMeasurements_,
        frontend_output.tracker_status_,
        frontend_output.relative_pose_body_stereo_,
        frontend_output.stereo_frame_lkf_, pim,
        frontend_output.debug_tracker_info_);
    // This queue is used for the backend after initialization
    VLOG(2) << "Initialization: Push input payload to Backend.";
    stereo_frontend_output_queue_.push(frontend_real_output);
    /////////
<<<<<<< HEAD

=======
>>>>>>> a81f5d5e

    // Only process set of frontend outputs after specific number of frames
    if (frame_id < (init_frame_id_ + FLAGS_num_frames_vio_init)) {
      return false;
    } else {
      ///////////////////////////// ONLINE INITIALIZER //////////////////////
      auto tic_full_init = utils::Timer::tic();

      // Create empty output variables
      gtsam::Vector3 gyro_bias, g_iter_b0;
      gtsam::NavState init_navstate;

      // Get frontend output to backend input for online initialization
      std::queue<InitializationInputPayload> output_frontend;
      CHECK(initialization_frontend_output_queue_.batchPop(&output_frontend));
      // Shutdown the initialization input queue once used
      initialization_frontend_output_queue_.shutdown();

      // Adjust parameters for Bundle Adjustment
      // TODO(Sandro): Create YAML file for initialization and read in!
      VioBackEndParams backend_params_init(*backend_params_);
      backend_params_init.smartNoiseSigma_ =
<<<<<<< HEAD
                FLAGS_smart_noise_sigma_bundle_adjustment;
=======
          FLAGS_smart_noise_sigma_bundle_adjustment;
>>>>>>> a81f5d5e
      backend_params_init.outlierRejection_ =
          FLAGS_outlier_rejection_bundle_adjustment;
      backend_params_init.betweenTranslationPrecision_ =
          FLAGS_between_translation_bundle_adjustment;

      // Create initial backend
      InitializationBackEnd initial_backend(
          output_frontend.front().stereo_frame_lkf_.getBPoseCamLRect(),
          output_frontend.front().stereo_frame_lkf_.getLeftUndistRectCamMat(),
          output_frontend.front().stereo_frame_lkf_.getBaseline(),
<<<<<<< HEAD
          backend_params_init,
          FLAGS_log_output);
=======
          backend_params_init, FLAGS_log_output);
>>>>>>> a81f5d5e

      // Enforce zero bias in initial propagation
      // TODO(Sandro): Remove this, once AHRS is implemented
      vio_frontend_->updateAndResetImuBias(
          gtsam::imuBias::ConstantBias(Vector3::Zero(), Vector3::Zero()));
      gyro_bias = vio_frontend_->getCurrentImuBias().gyroscope();

      // Initialize if successful
      if (initial_backend.bundleAdjustmentAndGravityAlignment(
              output_frontend, &gyro_bias, &g_iter_b0, &init_navstate)) {
        LOG(INFO) << "Bundle adjustment and alignment successful!";

        // Create initial state for initialization from online gravity
        std::shared_ptr<gtNavState> initial_state_OGA =
            std::make_shared<gtNavState>(init_navstate,
                                         ImuBias(gtsam::Vector3(), gyro_bias));

        // Reset frontend with non-trivial gravity and remove 53-enforcement.
        // Update frontend with initial gyro bias estimate.
        const gtsam::Vector3 gravity = backend_params_->n_gravity_;
        vio_frontend_->resetFrontendAfterOnlineAlignment(gravity, gyro_bias);

        auto full_init_duration =
            utils::Timer::toc<std::chrono::nanoseconds>(tic_full_init).count();
        LOG(INFO) << "Time used for initialization: "
                  << (double(full_init_duration) / double(1e6)) << " (ms).";

        ///////////////////////////// BACKEND ////////////////////////////////
        // Initialize backend with pose estimate from gravity alignment
        initializeVioBackend(stereo_imu_sync_packet, initial_state_OGA,
                             stereo_frame_lkf);
        LOG(INFO) << "Initialization finalized.";

        // TODO(Sandro): Create check-return for function
        return true;
      } else {
        // Reset initialization
        LOG(WARNING) << "Bundle adjustment or alignment failed!";
        init_frame_id_ = stereo_imu_sync_packet.getStereoFrame().getFrameId();
        stereo_frontend_output_queue_.shutdown();
        initialization_frontend_output_queue_.shutdown();
        stereo_frontend_output_queue_.resume();
        initialization_frontend_output_queue_.resume();
        return false;
      }
    }
  }
}

/* -------------------------------------------------------------------------- */
// TODO(Sandro): Unify both functions below (init backend)
//////////////////// UNIFY
bool Pipeline::initializeVioBackend(
    const StereoImuSyncPacket& stereo_imu_sync_packet,
    std::shared_ptr<gtNavState> initial_state,
    const StereoFrame& stereo_frame_lkf) {
  ///////////////////////////// BACKEND ///////////////////////////////////
  initBackend(
      &vio_backend_, stereo_frame_lkf.getBPoseCamLRect(),
      stereo_frame_lkf.getLeftUndistRectCamMat(),
      stereo_frame_lkf.getBaseline(), *backend_params_, &initial_state,
      stereo_imu_sync_packet.getStereoFrame().getTimestamp(),
      stereo_imu_sync_packet.getImuAccGyr());  // No timestamps needed for IMU?
  vio_backend_->registerImuBiasUpdateCallback(
      std::bind(&StereoVisionFrontEnd::updateImuBias,
                // Send a cref: constant reference because vio_frontend_ is
                // not copyable.
                std::cref(*vio_frontend_), std::placeholders::_1));

  ////////////////// DEBUG INITIALIZATION //////////////////////////////////
  // if (FLAGS_log_output) {
  //   logger_.displayInitialStateVioInfo(
  //       *dataset_, vio_backend_, *CHECK_NOTNULL(initial_state.get()),
  //       stereo_imu_sync_packet.getImuAccGyr(),
  //       stereo_imu_sync_packet.getStereoFrame().getTimestamp());
  //   // Store latest pose estimate.
  //   logger_.W_Pose_Bprevkf_vio_ = vio_backend_->getWPoseBLkf();
  // } // TODO place elsewhere since dataset no longer in pipeline
  return true;
}

/* --------------------------------------------------------------------------
 */
bool Pipeline::initBackend(std::unique_ptr<VioBackEnd>* vio_backend,
                           const gtsam::Pose3& B_Pose_camLrect,
                           const gtsam::Cal3_S2& left_undist_rect_cam_mat,
                           const double& baseline,
                           const VioBackEndParams& vio_params,
                           std::shared_ptr<gtNavState>* initial_state_gt,
                           const Timestamp& timestamp_k,
                           const ImuAccGyrS& imu_accgyr) {
  CHECK_NOTNULL(vio_backend);
  // Create VIO.
  switch (backend_type_) {
    case 0: {
      LOG(INFO) << "\e[1m Using Normal VIO. \e[0m";
      *vio_backend = VIO::make_unique<VioBackEnd>(
          B_Pose_camLrect, left_undist_rect_cam_mat, baseline, initial_state_gt,
          timestamp_k, imu_accgyr, vio_params, FLAGS_log_output);
      break;
    }
    case 1: {
      LOG(INFO) << "\e[1m Using Regular VIO with modality "
                << FLAGS_regular_vio_backend_modality << "\e[0m";
      *vio_backend = VIO::make_unique<RegularVioBackEnd>(
          B_Pose_camLrect, left_undist_rect_cam_mat, baseline, initial_state_gt,
          timestamp_k, imu_accgyr, vio_params, FLAGS_log_output,
          static_cast<RegularVioBackEnd::BackendModality>(
              FLAGS_regular_vio_backend_modality));
      break;
    }
    default: {
      LOG(FATAL) << "Requested backend type is not supported.\n"
                 << "Currently supported backend types:\n"
                 << "0: normal VIO\n"
                 << "1: regular VIO\n"
                 << " but requested backend: " << backend_type_;
    }
  }
  return true;
}
//////////////////// UNIFY

/* --------------------------------------------------------------------------
 */
void Pipeline::spinDisplayOnce(
    VisualizerOutputPayload& visualizer_output_payload) {
  // Display 3D window.
  if (visualizer_output_payload.visualization_type_ !=
      VisualizationType::NONE) {
    VLOG(10) << "Spin Visualize 3D output.";
    // visualizer_output_payload->window_.spin();
    CHECK(!visualizer_output_payload.window_.wasStopped());
    visualizer_output_payload.window_.spinOnce(1, true);
    // TODO this is not very thread-safe!!! Since recordVideo might modify
    // window_ in this thread, while it might also be called in viz thread.
    if (FLAGS_record_video_for_viz_3d) {
      visualizer_.recordVideo();
    }
  }

  // Display 2D images.
  for (const ImageToDisplay& img_to_display :
       visualizer_output_payload.images_to_display_) {
    cv::imshow(img_to_display.name_, img_to_display.image_);
  }
  VLOG(10) << "Spin Visualize 2D output.";
  cv::waitKey(1);
}

/* --------------------------------------------------------------------------
 */
StatusSmartStereoMeasurements Pipeline::featureSelect(
    const VioFrontEndParams& tracker_params, const Timestamp& timestamp_k,
    const Timestamp& timestamp_lkf, const gtsam::Pose3& W_Pose_Blkf,
    double* feature_selection_time,
    std::shared_ptr<StereoFrame>& stereoFrame_km1,
    const StatusSmartStereoMeasurements& status_smart_stereo_meas,
    int cur_kf_id, int save_image_selector, const gtsam::Matrix& curr_state_cov,
    const Frame& left_frame) {  // last one for visualization only
  CHECK_NOTNULL(feature_selection_time);

  // ------------ DATA ABOUT CURRENT AND FUTURE ROBOT STATE ------------- //
  size_t nrKfInHorizon = round(tracker_params.featureSelectionHorizon_ /
                               tracker_params.intra_keyframe_time_);
  VLOG(100) << "nrKfInHorizon for selector: " << nrKfInHorizon;

  // Future poses are gt and might be far from the vio pose: we have to
  // attach the *relative* poses from the gt to the latest vio estimate.
  // W_Pose_Bkf_gt    : ground truth pose at previous keyframe.
  // vio->W_Pose_Blkf_: vio pose at previous keyframe.
  // More important than the time, it is important that
  // it is the same time as vio->W_Pose_Blkf_
  KeyframeToStampedPose posesAtFutureKeyframes;
  Pose3 W_Pose_Bkf_gt;

  VLOG(100) << "Starting feature selection...";
  SmartStereoMeasurements trackedAndSelectedSmartStereoMeasurements;
  std::tie(trackedAndSelectedSmartStereoMeasurements, *feature_selection_time) =
      feature_selector_.splitTrackedAndNewFeatures_Select_Display(
          stereoFrame_km1, status_smart_stereo_meas.second, cur_kf_id,
          save_image_selector, tracker_params.featureSelectionCriterion_,
          tracker_params.featureSelectionNrCornersToSelect_,
          tracker_params.maxFeatureAge_, posesAtFutureKeyframes, curr_state_cov,
          std::string(),
          left_frame);  // last 2 are for visualization
  VLOG(100) << "Feature selection completed.";

  // Same status as before.
  TrackerStatusSummary status = status_smart_stereo_meas.first;
  return std::make_pair(status, trackedAndSelectedSmartStereoMeasurements);
}

/* --------------------------------------------------------------------------
 */
void Pipeline::processKeyframePop() {
  // TODO(marcus): send these to the LCD input thread as well
  // TODO (Sandro): Adapt to be able to batch pop frames for batch backend
  // Pull from stereo frontend output queue.
  LOG(INFO) << "Spinning wrapped thread.";
  while (!shutdown_) {
    // Here we are inside the WRAPPED THREAD //
    VLOG(2) << "Waiting payload from Frontend.";
    std::shared_ptr<StereoFrontEndOutputPayload>
        stereo_frontend_output_payload =
            stereo_frontend_output_queue_.popBlocking();
    if (!stereo_frontend_output_payload) {
      LOG(WARNING) << "Missing frontend output payload.";
      continue;
    }
    CHECK(stereo_frontend_output_payload->is_keyframe_);

    ////////////////////////////////////////////////////////////////////////////
    // So from this point on, we have a keyframe.
    // Pass info to VIO
    // Actual keyframe processing. Call to backend.
    ////////////////////////////// BACK-END
    ///////////////////////////////////////
    LOG(ERROR) << "Process Keyframe in BackEnd";
    processKeyframe(
        stereo_frontend_output_payload->statusSmartStereoMeasurements_,
        stereo_frontend_output_payload->stereo_frame_lkf_,
        stereo_frontend_output_payload->pim_,
        stereo_frontend_output_payload->tracker_status_,
        stereo_frontend_output_payload->relative_pose_body_stereo_,
        stereo_frontend_output_payload->debug_tracker_info_);
  }
  LOG(INFO) << "Shutdown wrapped thread.";
}

/* --------------------------------------------------------------------------
 */
void Pipeline::launchThreads() {
  LOG(INFO) << "Launching threads.";
  launchFrontendThread();
  launchRemainingThreads();
}

/* -------------------------------------------------------------------------- */
void Pipeline::launchFrontendThread() {
  if (parallel_run_) {
    // Start frontend_thread.
    stereo_frontend_thread_ = VIO::make_unique<std::thread>(
        &StereoVisionFrontEnd::spin, CHECK_NOTNULL(vio_frontend_.get()),
        std::ref(stereo_frontend_input_queue_),
        std::ref(stereo_frontend_output_queue_), true);
    LOG(INFO) << "Frontend launched (parallel_run set to " << parallel_run_
              << ").";
  } else {
    LOG(INFO) << "Frontend running in sequential mode (parallel_run set to "
              << parallel_run_ << ").";
  }
}

/* -------------------------------------------------------------------------- */
void Pipeline::launchRemainingThreads() {
  if (parallel_run_) {
    wrapped_thread_ =
        VIO::make_unique<std::thread>(&Pipeline::processKeyframePop, this);

    backend_thread_ = VIO::make_unique<std::thread>(
        &VioBackEnd::spin,
        // Returns the pointer to vio_backend_.
        CHECK_NOTNULL(vio_backend_.get()), std::ref(backend_input_queue_),
        std::ref(backend_output_queue_), true);

    mesher_thread_ = VIO::make_unique<std::thread>(
        &Mesher::spin, &mesher_, std::ref(mesher_input_queue_),
        std::ref(mesher_output_queue_), true);

    lcd_thread_ = VIO::make_unique<std::thread>(
        &LoopClosureDetector::spin, CHECK_NOTNULL(loop_closure_detector_.get()),
        std::ref(lcd_input_queue_), std::ref(lcd_output_queue_), true);

    // Start visualizer_thread.
    // visualizer_thread_ = std::thread(&Visualizer3D::spin,
    //                                 &visualizer_,
    //                                 std::ref(visualizer_input_queue_),
    //                                 std::ref(visualizer_output_queue_));
    LOG(INFO) << "Backend, mesher and visualizer launched (parallel_run set to "
              << parallel_run_ << ").";
  } else {
    LOG(INFO) << "Backend, mesher and visualizer running in sequential mode"
              << " (parallel_run set to " << parallel_run_ << ").";
  }
}

/* --------------------------------------------------------------------------
 */
// Resume all workers and queues
void Pipeline::resume() {
  LOG(INFO) << "Restarting frontend workers and queues...";
  stereo_frontend_input_queue_.resume();
  stereo_frontend_output_queue_.resume();

  LOG(INFO) << "Restarting backend workers and queues...";
  backend_input_queue_.resume();
  backend_output_queue_.resume();

  LOG(INFO) << "Restarting mesher workers and queues...";
  mesher_input_queue_.resume();
  mesher_output_queue_.resume();

<<<<<<< HEAD
    LOG(INFO) << "Restarting loop closure workers and queues...";
    lcd_input_queue_.resume();
    lcd_output_queue_.resume();

    LOG(INFO) << "Restarting visualizer workers and queues...";
    visualizer_input_queue_.resume();
    visualizer_output_queue_.resume();
=======
  LOG(INFO) << "Restarting visualizer workers and queues...";
  visualizer_input_queue_.resume();
  visualizer_output_queue_.resume();
>>>>>>> a81f5d5e

  // Re-launch threads
  /*if (parallel_run_) {
    launchThreads();
  } else {
    LOG(INFO) << "Running in sequential mode (parallel_run set to "
              << parallel_run_<< ").";
  }
  is_launched_ = true; */
}

/* --------------------------------------------------------------------------
 */
void Pipeline::stopThreads() {
  LOG(INFO) << "Stopping workers and queues...";

  LOG(INFO) << "Stopping backend workers and queues...";
  backend_input_queue_.shutdown();
  backend_output_queue_.shutdown();
  CHECK(vio_backend_);
  vio_backend_->shutdown();

  // Shutdown workers and queues.
  LOG(INFO) << "Stopping frontend workers and queues...";
  stereo_frontend_input_queue_.shutdown();
  stereo_frontend_output_queue_.shutdown();
  CHECK(vio_frontend_);
  vio_frontend_->shutdown();

  LOG(INFO) << "Stopping mesher workers and queues...";
  mesher_input_queue_.shutdown();
  mesher_output_queue_.shutdown();
  mesher_.shutdown();

  LOG(INFO) << "Stopping loop closure workers and queues...";
  lcd_input_queue_.shutdown();
  lcd_output_queue_.shutdown();
  loop_closure_detector_->shutdown();

  LOG(INFO) << "Stopping visualizer workers and queues...";
  visualizer_input_queue_.shutdown();
  visualizer_output_queue_.shutdown();
  visualizer_.shutdown();

  LOG(INFO) << "Sent stop flag to all workers and queues...";
}

/* --------------------------------------------------------------------------
 */
void Pipeline::joinThreads() {
  LOG(INFO) << "Joining threads...";

  LOG(INFO) << "Joining backend thread...";
  if (backend_thread_ && backend_thread_->joinable()) {
    backend_thread_->join();
    LOG(INFO) << "Joined backend thread...";
  } else {
    LOG_IF(ERROR, parallel_run_) << "Backend thread is not joinable...";
  }

  LOG(INFO) << "Joining frontend thread...";
  if (stereo_frontend_thread_ && stereo_frontend_thread_->joinable()) {
    stereo_frontend_thread_->join();
    LOG(INFO) << "Joined frontend thread...";
  } else {
    LOG_IF(ERROR, parallel_run_) << "Frontend thread is not joinable...";
  }

  LOG(INFO) << "Joining wrapped thread...";
  if (wrapped_thread_ && wrapped_thread_->joinable()) {
    wrapped_thread_->join();
    LOG(INFO) << "Joined wrapped thread...";
  } else {
    LOG_IF(ERROR, parallel_run_) << "Wrapped thread is not joinable...";
  }

  LOG(INFO) << "Joining mesher thread...";
  if (mesher_thread_ && mesher_thread_->joinable()) {
    mesher_thread_->join();
    LOG(INFO) << "Joined mesher thread...";
  } else {
    LOG_IF(ERROR, parallel_run_) << "Mesher thread is not joinable...";
  }

  LOG(INFO) << "Joining loop closure thread...";
  if (lcd_thread_ && lcd_thread_->joinable()) {
    lcd_thread_->join();
    LOG(INFO) << "Joined loop closure thread...";
  } else {
    LOG_IF(ERROR, parallel_run_) << "Loop closure thread is not joinable...";
  }

  // visualizer_thread_.join();

  LOG(INFO) << "All threads joined.";
}

}  // namespace VIO<|MERGE_RESOLUTION|>--- conflicted
+++ resolved
@@ -92,51 +92,13 @@
 
 namespace VIO {
 
-<<<<<<< HEAD
-// TODO VERY BAD TO SEND THE DATASET PARSER AS A POINTER (at least for thread
-// safety!), but this is done now because the logger heavily relies on the
-// dataset parser, especially the grount-truth! Feature selector also has some
-// dependency with this...
-Pipeline::Pipeline(ETHDatasetParser* dataset, const ImuParams& imu_params,
-                   bool parallel_run)
-  : dataset_(CHECK_NOTNULL(dataset)),
-    vio_frontend_(nullptr),
-    vio_backend_(nullptr),
-    mesher_(),
-    visualizer_(static_cast<VisualizationType>(FLAGS_viz_type),
-                dataset->getBackendType()),
-    stereo_frontend_thread_(nullptr),
-    wrapped_thread_(nullptr),
-    backend_thread_(nullptr),
-    mesher_thread_(nullptr),
-    parallel_run_(parallel_run),
-    stereo_frontend_input_queue_("stereo_frontend_input_queue"),
-    stereo_frontend_output_queue_("stereo_frontend_output_queue"),
-    initialization_frontend_output_queue_("initialization_frontend_output_queue"),
-    backend_input_queue_("backend_input_queue"),
-    backend_output_queue_("backend_output_queue"),
-    mesher_input_queue_("mesher_input_queue"),
-    mesher_output_queue_("mesher_output_queue"),
-    lcd_input_queue_("lcd_input_queue"),
-    lcd_output_queue_("lcd_output_queue"),
-    visualizer_input_queue_("visualizer_input_queue"),
-    visualizer_output_queue_("visualizer_output_queue") {
-  if (FLAGS_deterministic_random_number_generator) setDeterministicPipeline();
-  if (FLAGS_log_output) logger_.openLogFiles();
-
-  frontend_params_ = dataset_->getFrontendParams();
-  backend_params_ = dataset_->getBackendParams();
-  lcd_params_ = dataset_->getLCDParams();
-
-  // initialization_packet_.clear();
-
-=======
 Pipeline::Pipeline(const PipelineParams& params, bool parallel_run)
     : backend_type_(params.backend_type_),
       vio_frontend_(nullptr),
       vio_backend_(nullptr),
       backend_params_(params.backend_params_),
       frontend_params_(params.frontend_params_),
+      lcd_params_(params.lcd_params_),
       mesher_(),
       visualizer_(static_cast<VisualizationType>(FLAGS_viz_type),
                   params.backend_type_),
@@ -153,12 +115,13 @@
       backend_output_queue_("backend_output_queue"),
       mesher_input_queue_("mesher_input_queue"),
       mesher_output_queue_("mesher_output_queue"),
+      lcd_input_queue_("lcd_input_queue"),
+      lcd_output_queue_("lcd_output_queue"),
       visualizer_input_queue_("visualizer_input_queue"),
       visualizer_output_queue_("visualizer_output_queue") {
   if (FLAGS_deterministic_random_number_generator) setDeterministicPipeline();
   if (FLAGS_log_output) logger_.openLogFiles();
 
->>>>>>> a81f5d5e
   // Instantiate stereo tracker (class that tracks implements estimation
   // front-end) and print parameters.
   // TODO remove hardcoded saveImages, use gflag.
@@ -547,19 +510,6 @@
   // Time to sleep between queries to the queues [in seconds].
   LOG(INFO) << "Shutting down VIO pipeline once processing has finished.";
   static constexpr int sleep_time = 1;
-<<<<<<< HEAD
-  while (!is_initialized_ ||  // Loop while not initialized
-         !(stereo_frontend_input_queue_
-               .empty() &&  // Or, once init, data is not yet consumed.
-           stereo_frontend_output_queue_.empty() &&
-           !vio_frontend_->isWorking() && backend_input_queue_.empty() &&
-           backend_output_queue_.empty() && !vio_backend_->isWorking() &&
-           mesher_input_queue_.empty() && mesher_output_queue_.empty() &&
-           !mesher_.isWorking() && lcd_input_queue_.empty() &&
-           lcd_output_queue_.empty() && !loop_closure_detector_->isWorking() &&
-           visualizer_input_queue_.empty() && visualizer_output_queue_.empty()
-           && !visualizer_.isWorking())) {
-=======
   while (!shutdown_ &&         // Loop while not explicitly shutdown.
          (!is_initialized_ ||  // Loop while not initialized
                                // Or, once init, data is not yet consumed.
@@ -568,9 +518,10 @@
             !vio_frontend_->isWorking() && backend_input_queue_.empty() &&
             backend_output_queue_.empty() && !vio_backend_->isWorking() &&
             mesher_input_queue_.empty() && mesher_output_queue_.empty() &&
-            !mesher_.isWorking() && visualizer_input_queue_.empty() &&
-            visualizer_output_queue_.empty() && !visualizer_.isWorking()))) {
->>>>>>> a81f5d5e
+            !mesher_.isWorking() && lcd_input_queue_.empty() &&
+            lcd_output_queue_.empty() && !loop_closure_detector_->isWorking() &&
+            visualizer_input_queue_.empty() && visualizer_output_queue_.empty()
+            && !visualizer_.isWorking()))) {
     VLOG_EVERY_N(10, 100)
         << "VIO pipeline status: \n"
         << "Initialized? " << is_initialized_ << '\n'
@@ -696,11 +647,7 @@
   ///////////////////////////// BACKEND //////////////////////////////////////
   // Initialize backend with pose estimate from gravity alignment
   initializeVioBackend(stereo_imu_sync_packet, initialStateGT,
-<<<<<<< HEAD
-                        stereo_frame_lkf);
-=======
                        stereo_frame_lkf);
->>>>>>> a81f5d5e
 
   return true;
 }
@@ -779,10 +726,6 @@
     VLOG(2) << "Initialization: Push input payload to Backend.";
     stereo_frontend_output_queue_.push(frontend_real_output);
     /////////
-<<<<<<< HEAD
-
-=======
->>>>>>> a81f5d5e
 
     // Only process set of frontend outputs after specific number of frames
     if (frame_id < (init_frame_id_ + FLAGS_num_frames_vio_init)) {
@@ -805,11 +748,7 @@
       // TODO(Sandro): Create YAML file for initialization and read in!
       VioBackEndParams backend_params_init(*backend_params_);
       backend_params_init.smartNoiseSigma_ =
-<<<<<<< HEAD
-                FLAGS_smart_noise_sigma_bundle_adjustment;
-=======
           FLAGS_smart_noise_sigma_bundle_adjustment;
->>>>>>> a81f5d5e
       backend_params_init.outlierRejection_ =
           FLAGS_outlier_rejection_bundle_adjustment;
       backend_params_init.betweenTranslationPrecision_ =
@@ -820,12 +759,7 @@
           output_frontend.front().stereo_frame_lkf_.getBPoseCamLRect(),
           output_frontend.front().stereo_frame_lkf_.getLeftUndistRectCamMat(),
           output_frontend.front().stereo_frame_lkf_.getBaseline(),
-<<<<<<< HEAD
-          backend_params_init,
-          FLAGS_log_output);
-=======
           backend_params_init, FLAGS_log_output);
->>>>>>> a81f5d5e
 
       // Enforce zero bias in initial propagation
       // TODO(Sandro): Remove this, once AHRS is implemented
@@ -1129,7 +1063,6 @@
   mesher_input_queue_.resume();
   mesher_output_queue_.resume();
 
-<<<<<<< HEAD
     LOG(INFO) << "Restarting loop closure workers and queues...";
     lcd_input_queue_.resume();
     lcd_output_queue_.resume();
@@ -1137,11 +1070,6 @@
     LOG(INFO) << "Restarting visualizer workers and queues...";
     visualizer_input_queue_.resume();
     visualizer_output_queue_.resume();
-=======
-  LOG(INFO) << "Restarting visualizer workers and queues...";
-  visualizer_input_queue_.resume();
-  visualizer_output_queue_.resume();
->>>>>>> a81f5d5e
 
   // Re-launch threads
   /*if (parallel_run_) {
