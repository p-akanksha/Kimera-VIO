/* ----------------------------------------------------------------------------
 * Copyright 2017, Massachusetts Institute of Technology,
 * Cambridge, MA 02139
 * All Rights Reserved
 * Authors: Luca Carlone, et al. (see THANKS for the full author list)
 * See LICENSE for the license information
 * -------------------------------------------------------------------------- */

/**
 * @file   Pipeline.h
 * @brief  Implements VIO pipeline workflow.
 * @author Antoni Rosinol
 */

#pragma once

#include <stddef.h>
#include <atomic>
#include <cstdlib>  // for srand()
#include <memory>
#include <thread>
#include <utility>  // for make_pair
#include <vector>

<<<<<<< HEAD
#include <gtsam/navigation/ImuBias.h>

=======
#include "datasource/DataSource.h"
>>>>>>> c0eae555
#include "FeatureSelector.h"
#include "LoggerMatlab.h"
#include "StereoImuSyncPacket.h"
#include "Visualizer3D.h"
#include "datasource/DataSource.h"
#include "initial/InitializationBackEnd-definitions.h"
#include "mesh/Mesher.h"
#include "pipeline/BufferControl.h"
#include "pipeline/ProcessControl.h"
#include "utils/ThreadsafeQueue.h"

namespace VIO {
// Forward-declare classes.
class VioBackEndParams;
class VioBackEnd;
class StereoVisionFrontEnd;

}  // namespace VIO

namespace VIO {

class Pipeline {
 private:
  // Typedefs
  typedef std::function<void(const SpinOutputPacket&)>
      KeyframeRateOutputCallback;

 public:
  Pipeline(const PipelineParams& params, bool parallel_run = true);

  ~Pipeline();

  // Main spin, runs the pipeline.
  void spin(const StereoImuSyncPacket& stereo_imu_sync_packet);

  // Run an endless loop until shutdown to visualize.
  bool spinViz(bool parallel_run = true);

  // Spin the pipeline only once.
  void spinOnce(const StereoImuSyncPacket& stereo_imu_sync_packet);

  // A parallel pipeline should always be able to run sequentially...
  void spinSequential();

  // Shutdown the pipeline once all data has been consumed.
  void shutdownWhenFinished();

  // Shutdown processing pipeline: stops and joins threads, stops queues.
  // And closes logfiles.
  void shutdown();

  // Resumes all queues
  void resume();

  // Return the mesher output queue for FUSES to process the mesh_2d and
  // mesh_3d to extract semantic information.
  // TODO(Toni) this should be a callback instead...
  // right now it works because no one is pulling from this queue in pipeline.
  inline ThreadsafeQueue<MesherOutputPayload>& getMesherOutputQueue() {
    return mesher_output_queue_;
  }

  // Registration of callbacks.
  // Callback to modify the mesh visual properties every time the mesher
  // has a new 3d mesh.
  inline void registerSemanticMeshSegmentationCallback(
      Mesher::Mesh3dVizPropertiesSetterCallback cb) {
    visualizer_.registerMesh3dVizProperties(cb);
  }

  // Callback to output the VIO backend results at keyframe rate.
  // This callback also allows to
  inline void registerKeyFrameRateOutputCallback(
      KeyframeRateOutputCallback callback) {
    keyframe_rate_output_callback_ = callback;
  }

 private:
  // Initialize random seed for repeatability (only on the same machine).
  // TODO Still does not make RANSAC REPEATABLE across different machines.
  inline void setDeterministicPipeline() const { srand(0); }

  // Initialize pipeline with desired option (flag).
  bool initialize(const StereoImuSyncPacket& stereo_imu_sync_packet);

  // Check if necessary to re-initialize pipeline.
  void checkReInitialize(const StereoImuSyncPacket& stereo_imu_sync_packet);

  // Initialize pipeline from IMU or GT.
  bool initializeFromIMUorGT(const StereoImuSyncPacket& stereo_imu_sync_packet);

  // Initialize pipeline from online gravity alignment.
  bool initializeOnline(const StereoImuSyncPacket& stereo_imu_sync_packet);

  // Initialize backend given external pose estimate (GT or OGA)
  // TODO(Sandro): Unify both functions below (init backend)
  bool initializeVioBackend(const StereoImuSyncPacket& stereo_imu_sync_packet,
                            std::shared_ptr<gtNavState> initial_state,
                            const StereoFrame& stereo_frame_lkf);

  // Initialize backend.
  /// @param: vio_backend: returns the backend initialized.
  /// @param: initial_state_gt: serves as input in case there is ground-truth
  /// available for the initial state and one wants to initialize the backend
  /// using this information. And also as output by returning the eventually
  /// used initial state (either grount-truth, or guessed from imu data).
  bool initBackend(std::unique_ptr<VioBackEnd>* vio_backend,
                   const gtsam::Pose3& B_Pose_camLrect,
                   const gtsam::Cal3_S2& left_undist_rect_cam_mat,
                   const double& baseline, const VioBackEndParams& vio_params,
                   std::shared_ptr<gtNavState>* initial_state_gt,
                   const Timestamp& timestamp_k, const ImuAccGyrS& imu_accgyr);
  // Displaying must be done in the main thread.
  void spinDisplayOnce(VisualizerOutputPayload& visualizer_output_payload);

  void processKeyframe(
      const StatusSmartStereoMeasurements& statusSmartStereoMeasurements,
      const StereoFrame& last_stereo_keyframe,
      const ImuFrontEnd::PreintegratedImuMeasurements& pim,
      const TrackingStatus& kf_tracking_status_stereo,
      const gtsam::Pose3& relative_pose_body_stereo,
      const DebugTrackerInfo& debug_tracker_info);

  void processKeyframePop();

  StatusSmartStereoMeasurements featureSelect(
<<<<<<< HEAD
      const VioFrontEndParams& tracker_params, const Timestamp& timestamp_k,
      const Timestamp& timestamp_lkf, const gtsam::Pose3& W_Pose_Blkf,
      double* feature_selection_time,
=======
      const VioFrontEndParams& tracker_params,
      const Timestamp& timestamp_k, const Timestamp& timestamp_lkf,
      const gtsam::Pose3& W_Pose_Blkf, double* feature_selection_time,
>>>>>>> c0eae555
      std::shared_ptr<StereoFrame>& stereoFrame_km1,
      const StatusSmartStereoMeasurements& smart_stereo_meas, int cur_kf_id,
      int save_image_selector, const gtsam::Matrix& curr_state_cov,
      const Frame& left_frame);

  // Launch different threads with processes.
  void launchThreads();

  // Launch frontend thread with process.
  void launchFrontendThread();

  // Launch remaining threads with processes.
  void launchRemainingThreads();

  // Shutdown processes and queues.
  void stopThreads();

  // Join threads to do a clean shutdown.
  void joinThreads();

<<<<<<< HEAD
  // Callbacks.
  KeyframeRateOutputCallback keyframe_rate_output_callback_;
=======
  // Data provider.
>>>>>>> c0eae555

  // Init Vio parameter
  VioBackEndParamsConstPtr backend_params_;
  VioFrontEndParams frontend_params_;

  // TODO this should go to another class to avoid not having copy-ctor...
  // Frontend.
  std::unique_ptr<StereoVisionFrontEnd> vio_frontend_;
  std::unique_ptr<FeatureSelector> feature_selector_;

  // Stereo vision frontend payloads.
  ThreadsafeQueue<StereoImuSyncPacket> stereo_frontend_input_queue_;
  ThreadsafeQueue<StereoFrontEndOutputPayload> stereo_frontend_output_queue_;

  // Online initialization frontend queue.
  ThreadsafeQueue<InitializationInputPayload>
      initialization_frontend_output_queue_;

  // Create VIO: class that implements estimation back-end.
  std::unique_ptr<VioBackEnd> vio_backend_;

  // Thread-safe queue for the backend.
  ThreadsafeQueue<VioBackEndInputPayload> backend_input_queue_;
  ThreadsafeQueue<VioBackEndOutputPayload> backend_output_queue_;

  // Set of planes in the scene.
  std::vector<Plane> planes_;

  // Logger class (stores data for matlab visualization).
  LoggerMatlab logger_;

  // Create class to build mesh.
  Mesher mesher_;

  // Thread-safe queue for the mesher.
  ThreadsafeQueue<MesherInputPayload> mesher_input_queue_;
  ThreadsafeQueue<MesherOutputPayload> mesher_output_queue_;

  // Visualization process.
  Visualizer3D visualizer_;

  // Thread-safe queue for the visualizer.
  ThreadsafeQueue<VisualizerInputPayload> visualizer_input_queue_;
  ThreadsafeQueue<VisualizerOutputPayload> visualizer_output_queue_;

  // High-level abstractions for workflow control.
  ProcessControl process_control_;
  BufferControl buffer_control_;

  // Shutdown switch to stop pipeline, threads, and queues.
  std::atomic_bool shutdown_ = {false};
  std::atomic_bool is_initialized_ = {false};
  std::atomic_bool is_launched_ = {false};
  int init_frame_id_;

  // Threads.
  std::unique_ptr<std::thread> stereo_frontend_thread_ = {nullptr};
  std::unique_ptr<std::thread> wrapped_thread_ = {nullptr};
  std::unique_ptr<std::thread> backend_thread_ = {nullptr};
  std::unique_ptr<std::thread> mesher_thread_ = {nullptr};
  // std::thread visualizer_thread_;

  int backend_type_;
  bool parallel_run_;
};

}  // namespace VIO<|MERGE_RESOLUTION|>--- conflicted
+++ resolved
@@ -22,17 +22,11 @@
 #include <utility>  // for make_pair
 #include <vector>
 
-<<<<<<< HEAD
-#include <gtsam/navigation/ImuBias.h>
-
-=======
 #include "datasource/DataSource.h"
->>>>>>> c0eae555
 #include "FeatureSelector.h"
 #include "LoggerMatlab.h"
 #include "StereoImuSyncPacket.h"
 #include "Visualizer3D.h"
-#include "datasource/DataSource.h"
 #include "initial/InitializationBackEnd-definitions.h"
 #include "mesh/Mesher.h"
 #include "pipeline/BufferControl.h"
@@ -154,15 +148,9 @@
   void processKeyframePop();
 
   StatusSmartStereoMeasurements featureSelect(
-<<<<<<< HEAD
       const VioFrontEndParams& tracker_params, const Timestamp& timestamp_k,
       const Timestamp& timestamp_lkf, const gtsam::Pose3& W_Pose_Blkf,
       double* feature_selection_time,
-=======
-      const VioFrontEndParams& tracker_params,
-      const Timestamp& timestamp_k, const Timestamp& timestamp_lkf,
-      const gtsam::Pose3& W_Pose_Blkf, double* feature_selection_time,
->>>>>>> c0eae555
       std::shared_ptr<StereoFrame>& stereoFrame_km1,
       const StatusSmartStereoMeasurements& smart_stereo_meas, int cur_kf_id,
       int save_image_selector, const gtsam::Matrix& curr_state_cov,
@@ -183,12 +171,8 @@
   // Join threads to do a clean shutdown.
   void joinThreads();
 
-<<<<<<< HEAD
   // Callbacks.
   KeyframeRateOutputCallback keyframe_rate_output_callback_;
-=======
-  // Data provider.
->>>>>>> c0eae555
 
   // Init Vio parameter
   VioBackEndParamsConstPtr backend_params_;
