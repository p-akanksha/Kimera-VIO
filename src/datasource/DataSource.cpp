--- conflicted
+++ resolved
@@ -30,7 +30,6 @@
              "Type of vioBackEnd to use:\n"
              "0: VioBackEnd\n"
              "1: RegularVioBackEnd");
-
 DEFINE_int64(initial_k, 50,
              "Initial frame to start processing dataset, "
              "previous frames will not be used.");
@@ -151,8 +150,10 @@
               << FLAGS_tracker_params_path;
     pipeline_params_.frontend_params_.parseYAML(FLAGS_tracker_params_path);
   }
-<<<<<<< HEAD
+  CHECK_NOTNULL(&pipeline_params_.frontend_params_);
+}
 
+void DataProvider::parseLCDParams() {
   // Read/define LCD params.
   if (FLAGS_lcd_params_path.empty()) {
     VLOG(100) << "No LoopClosureDetector parameters specified, using default";
@@ -162,12 +163,7 @@
               << FLAGS_lcd_params_path;
     pipeline_params_.lcd_params_.parseYAML(FLAGS_lcd_params_path);
   }
-
-  CHECK(pipeline_params_.backend_params_);
-  CHECK_NOTNULL(&pipeline_params_.frontend_params_);
   CHECK_NOTNULL(&pipeline_params_.lcd_params_);
-=======
->>>>>>> 9885e7bd
 }
 
 }  // namespace VIO