/* ----------------------------------------------------------------------------
 * Copyright 2017, Massachusetts Institute of Technology,
 * Cambridge, MA 02139
 * All Rights Reserved
 * Authors: Luca Carlone, et al. (see THANKS for the full author list)
 * See LICENSE for the license information
 * -------------------------------------------------------------------------- */

/**
 * @file   KittiDataSource.cpp
 * @brief  Kitti dataset parser.
 * @author Antoni Rosinol, Yun Chang
 */
#include "datasource/KittiDataSource.h"

#include <opencv2/core/core.hpp>

#include "StereoFrame.h"
#include "StereoImuSyncPacket.h"

namespace VIO {

KittiDataProvider::KittiData::operator bool() const {
  bool empty_data = timestamps_.empty() || left_img_names_.empty() ||
                    right_img_names_.empty();
  LOG_IF(ERROR, empty_data) << "Kitti Data is empty!";
  bool missing_data =
      timestamps_.size() == left_img_names_.size() == right_img_names_.size();
  LOG_IF(ERROR, missing_data) << "Missing Kitti Data!";
  LOG_IF(ERROR, empty_data || missing_data)
      << "# of timestamps: " << timestamps_.size() << '\n'
      << "# of left img names: " << left_img_names_.size() << '\n'
      << "# of right img names: " << right_img_names_.size();
  return !empty_data && !missing_data;
}

KittiDataProvider::KittiDataProvider() : DataProvider(), kitti_data_() {
  // Parse Kitti dataset.
  parseData(dataset_path_, &kitti_data_);
}

KittiDataProvider::~KittiDataProvider() {}

cv::Mat KittiDataProvider::readKittiImage(const std::string& img_name) {
  cv::Mat img = cv::imread(img_name, CV_LOAD_IMAGE_UNCHANGED);
  LOG_IF(FATAL, img.empty()) << "Failed to load image: " << img_name;
  // cv::imshow("check", img);
  // cv::waitKey(0);
  return img;
}

bool KittiDataProvider::spin() {
  // Loop over the messages and call vio callback.
  // Timestamp 10 frames before the first (for imu calibration)
  static constexpr size_t frame_offset_for_imu_calib = 10;
  Timestamp timestamp_last_frame =
      kitti_data_.timestamps_.at(initial_k_ - frame_offset_for_imu_calib);
  Timestamp timestamp_frame_k;

  const size_t number_of_images = kitti_data_.getNumberOfImages();

  const StereoMatchingParams& stereo_matching_params =
<<<<<<< HEAD
      frontend_params_.getStereoMatchingParams();
=======
      pipeline_params_.frontend_params_.getStereoMatchingParams();
>>>>>>> 5e2a98cc

  // Store camera info
  const CameraParams& left_cam_info =
      kitti_data_.camera_info_.at(kitti_data_.left_camera_name_);
  const CameraParams& right_cam_info =
      kitti_data_.camera_info_.at(kitti_data_.right_camera_name_);
  const gtsam::Pose3& camL_pose_camR = kitti_data_.camL_Pose_camR_;

  // Main loop
  for (size_t k = initial_k_; k < final_k_; k++) {
    timestamp_frame_k = kitti_data_.timestamps_.at(k);
    ImuMeasurements imu_meas;
    CHECK(utils::ThreadsafeImuBuffer::QueryResult::kDataAvailable ==
          kitti_data_.imuData_.imu_buffer_.getImuDataInterpolatedUpperBorder(
              timestamp_last_frame, timestamp_frame_k, &imu_meas.timestamps_,
              &imu_meas.measurements_))
        << "Make sure queried timestamp lies before the first IMU sample in "
           "the buffer";
    // Call VIO Pipeline.
    VLOG(10) << "Call VIO processing for frame k: " << k
             << " with timestamp: " << timestamp_frame_k << '\n'
             << "////////////////////////////////// Creating packet!\n"
             << "STAMPS IMU rows : \n"
             << imu_meas.timestamps_.rows() << '\n'
             << "STAMPS IMU cols : \n"
             << imu_meas.timestamps_.cols() << '\n'
             << "STAMPS IMU: \n"
             << imu_meas.timestamps_ << '\n'
             << "ACCGYR IMU rows : \n"
             << imu_meas.measurements_.rows() << '\n'
             << "ACCGYR IMU cols : \n"
             << imu_meas.measurements_.cols() << '\n'
             << "ACCGYR IMU: \n"
             << imu_meas.measurements_ << '\n'
             << "IMAGE NAME: \n"
             << kitti_data_.right_img_names_.at(k);

    timestamp_last_frame = timestamp_frame_k;

    vio_callback_(StereoImuSyncPacket(
        StereoFrame(k, timestamp_frame_k,
                    readKittiImage(kitti_data_.left_img_names_.at(k)),
                    left_cam_info,
                    readKittiImage(kitti_data_.right_img_names_.at(k)),
                    right_cam_info, camL_pose_camR, stereo_matching_params),
        imu_meas.timestamps_, imu_meas.measurements_));

    VLOG(10) << "Finished VIO processing for frame k = " << k;
  }

  return true;
}

bool Earlier_time(std::pair<Timestamp, std::string>& a,
                  std::pair<Timestamp, std::string>& b) {
  // for sorting below
  return a.first < b.first;
}

void KittiDataProvider::parseData(const std::string& kitti_sequence_path,
                                  KittiData* kitti_data) {
  // Images in Kitti dataset: datapath/image_02/data gives all (left) images in
  // order datapath/image_02/timestamps.txt gives the timestamps in order same
  // for image_3 (right images)
  CHECK_NOTNULL(kitti_data);

  std::string left_cam = "00";
  std::string right_cam = "01";

  std::string left_prefix = kitti_sequence_path + "image_" + left_cam;
  std::string right_prefix = kitti_sequence_path + "image_" + right_cam;

  // parse timestamps (left /image_02)
  // NOTE the timestamps for left and right cam not sychronized
  // TODO investigate if error accumulates
  // Parse time stamps
  std::string left_timestamp_file = left_prefix + "/timestamps.txt";
  std::string right_timestamp_file = right_prefix + "/timestamps.txt";
  std::vector<Timestamp> left_timestamps;
  std::vector<Timestamp> right_timestamps;

  parseTimestamps(left_timestamp_file, left_timestamps);
  parseTimestamps(right_timestamp_file, right_timestamps);

  LOG_IF(FATAL, left_timestamps.size() < 1 || right_timestamps.size() < 1)
      << "ParseTimestamps: zero timestamps parsed for image data...";

  const size_t timestamps_size = left_timestamps.size();

  // create vector pair to sort the left right images according to the
  // timestamps
  std::vector<std::pair<Timestamp, std::string> > left_time_img_pairs;
  std::vector<std::pair<Timestamp, std::string> > right_time_img_pairs;

  left_time_img_pairs.resize(timestamps_size);
  right_time_img_pairs.resize(timestamps_size);

  for (size_t i = 0; i < timestamps_size; i++) {
    std::stringstream ss;
    ss << std::setfill('0') << std::setw(10) << i;
    left_time_img_pairs[i].second = left_prefix + "/data/" + ss.str() + ".png";
    right_time_img_pairs[i].second =
        right_prefix + "/data/" + ss.str() + ".png";
    left_time_img_pairs[i].first = left_timestamps[i];
    right_time_img_pairs[i].first = right_timestamps[i];
  }

  // sort
  std::sort(left_time_img_pairs.begin(), left_time_img_pairs.end(),
            Earlier_time);
  std::sort(right_time_img_pairs.begin(), right_time_img_pairs.end(),
            Earlier_time);

  kitti_data->timestamps_.resize(timestamps_size);
  kitti_data->left_img_names_.resize(timestamps_size);
  kitti_data->right_img_names_.resize(timestamps_size);

  // store the images
  for (size_t i = 0; i < timestamps_size; i++) {
    Timestamp timestamp_i;
    // for now take the later timestamp since they don't exactly match
    if (left_timestamps[i] > right_timestamps[i]) {
      timestamp_i = left_timestamps[i];
    } else {
      timestamp_i = right_timestamps[i];
    }
    kitti_data->timestamps_[i] = timestamp_i;
    kitti_data->left_img_names_[i] = left_time_img_pairs[i].second;
    kitti_data->right_img_names_[i] = right_time_img_pairs[i].second;
  }

  // Parse camera info and imu data
  parseCameraData(kitti_sequence_path, left_cam, right_cam, kitti_data);
  parseImuData(kitti_sequence_path, kitti_data);

  // Start processing dataset from frame initial_k (neccessary on convinient)
  CHECK_GE(initial_k_, 10)
      << "initial_k should be >= 10 for imu bias initialization";

  const size_t& nr_images = kitti_data->getNumberOfImages();
  if (final_k_ > nr_images) {
    LOG(WARNING) << "Value for final_k, " << final_k_ << " is larger than total"
                 << " number of frames in dataset " << nr_images;
    // Skip last frames which are typically problematic
    // (IMU bumps, FOV occluded)...
    static constexpr size_t skip_n_end_frames = 2;
    final_k_ = nr_images - skip_n_end_frames;
    LOG(WARNING) << "Using final_k = " << final_k_ << ", where we removed "
                 << skip_n_end_frames << " frames to avoid bad IMU readings.";
  }
  LOG(INFO) << "Running dataset between frame " << initial_k_ << " and frame "
            << final_k_;

<<<<<<< HEAD
=======
  parseParams(); // parse backend/frontend parameters

>>>>>>> 5e2a98cc
  // Check data is parsed correctly.
  CHECK(*kitti_data);
  print();
}

bool KittiDataProvider::parseTimestamps(
    const std::string& timestamps_file,
    std::vector<Timestamp>& timestamps_list) const {
  std::ifstream times_stream;
  times_stream.open(timestamps_file.c_str());
  CHECK(times_stream.is_open())
      << "Could not open timestamps file: " << timestamps_file;
  timestamps_list.clear();
  static constexpr int seconds_per_hour = 3600u;
  static constexpr int seconds_per_minute = 60u;
  static constexpr long int seconds_to_nanoseconds = 1e9;
  // Loop through timestamps text file
  while (!times_stream.eof()) {
    std::string line;
    getline(times_stream, line);
    if (!line.empty()) {
      std::stringstream ss;
      std::replace(line.begin(), line.end(), ':', ' ');
      ss << line;
      std::string date;
      double hr, min, sec;
      ss >> date >> hr >> min >> sec;
      // formate time into Timestamp (in nanosecs)
      Timestamp timestamp =
          (hr * seconds_per_hour + min * seconds_per_minute + sec) *
          seconds_to_nanoseconds;
      timestamps_list.push_back(timestamp);
    }
  }
  return true;
}

bool KittiDataProvider::parseCameraData(const std::string& input_dataset_path,
                                        const std::string& left_cam_id,
                                        const std::string& right_cam_id,
                                        KittiData* kitti_data) {
  // note that the stamps and images were parsed in parseData method
  // perhaps move all that into this method?
  // for now write parse camera info here
  // Default names: match names of the corresponding folders.
  kitti_data->left_camera_name_ = left_cam_id;
  kitti_data->right_camera_name_ = right_cam_id;

  // Read camera info and list of images.
  std::vector<std::string> camera_names;
  camera_names.push_back(left_cam_id);
  camera_names.push_back(right_cam_id);
  kitti_data->camera_info_.clear();

  // First get R_imu2velo and T_imu2velo
  cv::Mat R_imu2velo, T_imu2velo;
  std::string imu_to_velo_filename = "/../calib_imu_to_velo.txt";
  parsePose(input_dataset_path, imu_to_velo_filename, R_imu2velo, T_imu2velo);

  // Then get R_velo2cam and T_velo2cam
  cv::Mat R_velo2cam, T_velo2cam;
  std::string velo_to_cam_filename = "/../calib_velo_to_cam.txt";
  parsePose(input_dataset_path, velo_to_cam_filename, R_velo2cam, T_velo2cam);

  // Then form the rotation matrix R_imu2body
  cv::Mat R_imu2body;  // In case the convention is different
  // R_imu2body = cv::Mat::zeros(3, 3, CV_64F);
  // R_imu2body.at<double>(0,2) = -1;
  // R_imu2body.at<double>(1,1) = 1;
  // R_imu2body.at<double>(2,0) = 1;
  R_imu2body = cv::Mat::eye(3, 3, CV_64F);

  // The find transformation from camera to imu frame (since that will be body
  // frame)
  cv::Mat R_cam2body, T_cam2body;
  R_cam2body = R_imu2body * R_imu2velo.t() * R_velo2cam.t();
  T_cam2body =
      -R_imu2body * T_imu2velo - R_imu2body * R_imu2velo.t() * T_velo2cam;

  for (const std::string& cam_name : camera_names) {
    LOG(INFO) << "reading camera: " << cam_name;
    CameraParams cam_info_i;
    cam_info_i.parseKITTICalib(input_dataset_path + "/../calib_cam_to_cam.txt",
                               R_cam2body, T_cam2body, cam_name);
    kitti_data->camera_info_[cam_name] = cam_info_i;
    LOG(INFO) << "parsed camera: " << cam_name;
  }

  // Set extrinsic for the stereo.
  const CameraParams& left_camera_info =
      kitti_data->camera_info_.at(left_cam_id);
  const CameraParams& right_camera_info =
      kitti_data->camera_info_.at(right_cam_id);

  // Extrinsics of the stereo (not rectified)
  // relative pose between cameras
  kitti_data->camL_Pose_camR_ = (left_camera_info.body_Pose_cam_)
                                    .between(right_camera_info.body_Pose_cam_);

  return true;
}

bool KittiDataProvider::parsePose(
<<<<<<< HEAD
                const std::string& input_dataset_path, 
                const std::string& calibration_filename, 
                cv::Mat& R, cv::Mat& T) const {
  std::ifstream calib_file; 
=======
                const std::string& input_dataset_path,
                const std::string& calibration_filename,
                cv::Mat& R, cv::Mat& T) const {
  std::ifstream calib_file;
>>>>>>> 5e2a98cc
  std::string calibration_file_path = input_dataset_path + calibration_filename;
  calib_file.open(calibration_file_path.c_str());
  // Read calibration file
  CHECK(calib_file.is_open()) << "Could not open calibration files located at: "
                              << calibration_file_path;
  // Read loop
  while (!calib_file.eof()) {
    std::string line;
    getline(calib_file, line);
    if (!line.empty()) {
      std::stringstream ss;
      ss << line;
      std::string label;
      ss >> label;

      if (label == "R:") {
        // store in R matrix
        R = cv::Mat::zeros(3, 3, CV_64F);
        double value;
        for (int i = 0; i < 9; i++) {
          ss >> value;
          int row = i / 3;
          int col = i % 3;
          R.at<double>(row, col) = value;
        }

      } else if (label == "T:") {
        // store in T vector
        T = cv::Mat::zeros(3, 1, CV_64F);
        double value;
        for (int i = 0; i < 3; i++) {
          ss >> value;
          T.at<double>(i, 0) = value;
        }
      }
    }
  }
  return true;
}

bool Earlier_time_imu(std::pair<Timestamp, int>& a,
                      std::pair<Timestamp, int>& b) {
  // for sorting below
  return a.first < b.first;
}

bool KittiDataProvider::parseImuData(const std::string& input_dataset_path,
                                     KittiData* kitti_data) {
  ///////////////// PARSE IMU PARAMETERS ///////////////////////////////////////

  // body_Pose_cam_: sensor pose w respect to body
  // IMU chosen as body frame
  cv::Mat R_body, T_body;

  // Then form the rotation matrix R_imu2body
  cv::Mat R_imu2body;
  // R_imu2body = cv::Mat::zeros(3, 3, CV_64F);
  // R_imu2body.at<double>(0,2) = -1;
  // R_imu2body.at<double>(1,1) = 1;
  // R_imu2body.at<double>(2,0) = 1;
  R_imu2body = cv::Mat::eye(3, 3, CV_64F);

  R_body = R_imu2body;
  T_body = cv::Mat::zeros(3, 1, CV_64F);

  // kitti_data->imuData_.body_Pose_cam_ = UtilsOpenCV::Cvmats2pose(R_body,
  // T_body);

  // NOTE that in this case left grayscale stereo camera is chosen as body frame
  // (ok?)

  int rate = 100;  // According to KITTI Readme
  kitti_data->imuData_.nominal_imu_rate_ = 1 / double(rate);
  // NOTE gyro noise/walk and acc noise/walk not given in KITTI data

  ///////////////// GET TIMESTAMP //////////////////////////////////////////////
  std::string oxts_timestamps_filename =
      input_dataset_path + "/oxts/timestamps.txt";
  std::vector<Timestamp> oxts_timestamps;
  parseTimestamps(oxts_timestamps_filename, oxts_timestamps);
  LOG_IF(FATAL, oxts_timestamps.size() < 1)
      << "ParseTimestamps: zero timestamps parsed for imu data...";

  ///////////////// PARSE ACTUAL DATA //////////////////////////////////////////
  std::string oxtsdata_filename = input_dataset_path + "/oxts/data/";
  // measurement at each timestep is in a text file starting from
  // dataset_path/oxts/data/0000000000.txt extract imu data according to kitti
  // readme

  size_t deltaCount = 0u;
  Timestamp sumOfDelta = 0;
  double stdDelta = 0;
  double imu_rate_maxMismatch = 0;
  double maxNormAcc = 0, maxNormRotRate = 0;  // only for debugging
  size_t oxts_timestamp_size = oxts_timestamps.size();

  std::vector<std::pair<Timestamp, int> > timestamp_ind_pairs;
  for (size_t i = 0; i < oxts_timestamps.size(); i++) {
    std::pair<Timestamp, int> tip;
    tip.first = oxts_timestamps[i];
    tip.second = i;
    timestamp_ind_pairs.push_back(tip);
  }
  std::sort(timestamp_ind_pairs.begin(), timestamp_ind_pairs.end(),
            Earlier_time_imu);
  oxts_timestamps.clear();

  int count = 0;
  for (size_t i = 0; i < oxts_timestamp_size; i++) {
    std::stringstream ss;
    if (timestamp_ind_pairs[i].first != oxts_timestamps[count - 1]) {
      oxts_timestamps.push_back(timestamp_ind_pairs[i].first);
      ss << std::setfill('0') << std::setw(10) << timestamp_ind_pairs[i].second;
      std::string oxts_file_i = oxtsdata_filename + ss.str() + ".txt";
      std::ifstream oxts_data_i;
      oxts_data_i.open(oxts_file_i.c_str());
      LOG_IF(FATAL, !oxts_data_i.is_open())
          << "Cannot open oxts file: " << oxts_file_i;

      // All information should be on one line (according example file)
      // Store words in vector for easy access by index
      std::vector<std::string> oxts_data_str;
      std::string item;
      while (getline(oxts_data_i, item, ' ')) {
        oxts_data_str.push_back(item);
      }

      // Read/store imu measurements
      gtsam::Vector6 gyroAccData;
      gtsam::Vector6 imu_accgyr;
      // terms 17~19 (starting from 0) are wx, wy, wz
      for (int k = 0; k < 3; k++) {
        gyroAccData(k) = std::stod(oxts_data_str[k + 17]);
        imu_accgyr(k + 3) = std::stod(oxts_data_str[k + 17]);
      }
      // terms 11~13 (starting from 0) are ax, ay, az
      for (int k = 3; k < 6; k++) {
        gyroAccData(k) = std::stod(oxts_data_str[k + 8]);
        imu_accgyr(k - 3) = std::stod(oxts_data_str[k + 8]);
      }
      // Acceleration first!
      double normAcc = gyroAccData.tail(3).norm();
      if (normAcc > maxNormAcc) maxNormAcc = normAcc;

      double normRotRate = gyroAccData.head(3).norm();
      if (normRotRate > maxNormRotRate) maxNormRotRate = normRotRate;

      kitti_data->imuData_.imu_buffer_.addMeasurement(oxts_timestamps[count],
                                                      imu_accgyr);

      if (count != 0) {
        sumOfDelta += (oxts_timestamps[count] - oxts_timestamps[count - 1]);
        double deltaMismatch = std::fabs(
            double(oxts_timestamps[count] - oxts_timestamps[count - 1] -
                   kitti_data->imuData_.nominal_imu_rate_) *
            1e-9);
        stdDelta += std::pow(deltaMismatch, 2);
        imu_rate_maxMismatch = std::max(imu_rate_maxMismatch, deltaMismatch);
        deltaCount += 1u;
      }
      count++;
      oxts_data_i.close();
    }
  }

  LOG_IF(FATAL, deltaCount != kitti_data->imuData_.imu_buffer_.size() - 1u)
      << "parseImuData: wrong nr of deltaCount: deltaCount " << deltaCount
      << " nr lines " << kitti_data->imuData_.imu_buffer_.size();

  // Converted to seconds.
  kitti_data->imuData_.imu_rate_ =
      (double(sumOfDelta) / double(deltaCount)) * 1e-9;
  kitti_data->imuData_.imu_rate_std_ =
      std::sqrt(stdDelta / double(deltaCount - 1u));
  kitti_data->imuData_.imu_rate_maxMismatch_ = imu_rate_maxMismatch;
  // KITTI does not give these so using values from EuRoC
<<<<<<< HEAD
  imu_params_.gyro_noise_ = 1.6968e-3;
  imu_params_.gyro_walk_ = 1.9393e-4;
  imu_params_.acc_noise_ = 2.0000e-2;
  imu_params_.acc_walk_ = 3.0000e-2;
=======
  pipeline_params_.imu_params_.gyro_noise_ = 1.6968e-3;
  pipeline_params_.imu_params_.gyro_walk_ = 1.9393e-4;
  pipeline_params_.imu_params_.acc_noise_ = 2.0000e-2;
  pipeline_params_.imu_params_.acc_walk_ = 3.0000e-2;
>>>>>>> 5e2a98cc
  LOG(INFO) << "Maximum measured rotation rate (norm):" << maxNormRotRate << '-'
            << "Maximum measured acceleration (norm): " << maxNormAcc;
  return true;
}

/* -------------------------------------------------------------------------- */
void KittiDataProvider::print() const {
  LOG(INFO)
      << "-------------------------------------------------------------\n"
      << "------------------ KittiDataProvider::print ------------------\n"
      << "-------------------------------------------------------------\n"
      << "Displaying info for dataset: " << dataset_path_;
  kitti_data_.camL_Pose_camR_.print("camL_Pose_calR \n");
  // For each of the 2 cameras.
  LOG(INFO) << "Left camera name: " << kitti_data_.left_camera_name_
            << ", with params:\n";
  kitti_data_.camera_info_.at(kitti_data_.left_camera_name_).print();
  LOG(INFO) << "Right camera name: " << kitti_data_.right_camera_name_
            << ", with params:\n";
  kitti_data_.camera_info_.at(kitti_data_.right_camera_name_).print();
  kitti_data_.imuData_.print();
  LOG(INFO) << "-------------------------------------------------------------\n"
            << "-------------------------------------------------------------\n"
            << "-------------------------------------------------------------";
}

}  // namespace VIO<|MERGE_RESOLUTION|>--- conflicted
+++ resolved
@@ -60,11 +60,7 @@
   const size_t number_of_images = kitti_data_.getNumberOfImages();
 
   const StereoMatchingParams& stereo_matching_params =
-<<<<<<< HEAD
-      frontend_params_.getStereoMatchingParams();
-=======
       pipeline_params_.frontend_params_.getStereoMatchingParams();
->>>>>>> 5e2a98cc
 
   // Store camera info
   const CameraParams& left_cam_info =
@@ -218,11 +214,8 @@
   LOG(INFO) << "Running dataset between frame " << initial_k_ << " and frame "
             << final_k_;
 
-<<<<<<< HEAD
-=======
   parseParams(); // parse backend/frontend parameters
 
->>>>>>> 5e2a98cc
   // Check data is parsed correctly.
   CHECK(*kitti_data);
   print();
@@ -326,17 +319,10 @@
 }
 
 bool KittiDataProvider::parsePose(
-<<<<<<< HEAD
-                const std::string& input_dataset_path, 
-                const std::string& calibration_filename, 
-                cv::Mat& R, cv::Mat& T) const {
-  std::ifstream calib_file; 
-=======
                 const std::string& input_dataset_path,
                 const std::string& calibration_filename,
                 cv::Mat& R, cv::Mat& T) const {
   std::ifstream calib_file;
->>>>>>> 5e2a98cc
   std::string calibration_file_path = input_dataset_path + calibration_filename;
   calib_file.open(calibration_file_path.c_str());
   // Read calibration file
@@ -513,17 +499,10 @@
       std::sqrt(stdDelta / double(deltaCount - 1u));
   kitti_data->imuData_.imu_rate_maxMismatch_ = imu_rate_maxMismatch;
   // KITTI does not give these so using values from EuRoC
-<<<<<<< HEAD
-  imu_params_.gyro_noise_ = 1.6968e-3;
-  imu_params_.gyro_walk_ = 1.9393e-4;
-  imu_params_.acc_noise_ = 2.0000e-2;
-  imu_params_.acc_walk_ = 3.0000e-2;
-=======
   pipeline_params_.imu_params_.gyro_noise_ = 1.6968e-3;
   pipeline_params_.imu_params_.gyro_walk_ = 1.9393e-4;
   pipeline_params_.imu_params_.acc_noise_ = 2.0000e-2;
   pipeline_params_.imu_params_.acc_walk_ = 3.0000e-2;
->>>>>>> 5e2a98cc
   LOG(INFO) << "Maximum measured rotation rate (norm):" << maxNormRotRate << '-'
             << "Maximum measured acceleration (norm): " << maxNormAcc;
   return true;
