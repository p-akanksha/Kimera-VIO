--- conflicted
+++ resolved
@@ -57,11 +57,6 @@
         body_Pose_cam_(),
         frame_rate_(),
         image_size_(),
-<<<<<<< HEAD
-        K_(),
-=======
-        calibration_(),
->>>>>>> f8635c2b
         distortion_model_(),
         distortion_coeff_(),
         distortion_coeff_mat_(),
@@ -97,7 +92,8 @@
   Intrinsics intrinsics_;
   // OpenCV structures: needed to compute the undistortion map.
   // 3x3 camera matrix K (last row is {0,0,1})
-  cv::Mat K_;
+  cv::Mat 
+    ;
 
   // Sensor extrinsics wrt body-frame
   gtsam::Pose3 body_Pose_cam_;
