--- conflicted
+++ resolved
@@ -85,15 +85,7 @@
 endif()
 
 ### Compile the code
-<<<<<<< HEAD
 add_library(${PROJECT_NAME} SHARED "")
-
-# Add an alias so that library can be used inside the build tree,
-# e.g. when testing
-add_library(kimera_vio::kimera_vio ALIAS ${PROJECT_NAME})
-=======
-add_library(kimera_vio SHARED "")
->>>>>>> 666a3646
 
 ### Add source code for data provider.
 add_subdirectory(include/kimera-vio/dataprovider)
