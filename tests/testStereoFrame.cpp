--- conflicted
+++ resolved
@@ -1093,14 +1093,9 @@
         // not relevant here
         cv::Mat::eye(3, 3, CV_32F),
         // don't to use default identity!
-<<<<<<< HEAD
-        cam_params_left_fisheye.camera_matrix_,
+        cam_params_left_fisheye.K_,
         cam_params_left_fisheye.image_size_,
         CV_32FC1,
-=======
-        cam_params_left_fisheye.K_,
-        cam_params_left_fisheye.image_size_, CV_32FC1,
->>>>>>> 5fe383e8
         // output
         map_x_fisheye_undist,
         map_y_fisheye_undist);
@@ -1146,8 +1141,7 @@
                                      // Right frame
                                      right_fisheye_image_dist,
                                      cam_params_right_fisheye,
-                                     // Relative pose
-                                     // Default, not used here
+                                     // Relative pose // Default, not used here
                                      StereoMatchingParams());
 
   // Get rectified images
