--- conflicted
+++ resolved
@@ -124,46 +124,8 @@
 }
 
 /* ************************************************************************* */
-<<<<<<< HEAD
-// TODO: Create test for Calibrate Pixel with pinhole equidistant model
-/*
-TEST(testFrame, CalibratePixel) {
-  // Perform a scan on the grid to verify the correctness of pixel calibration!
-  const int numTestRows = 8;
-  const int numTestCols = 8;
-
-  // Get the camera parameters
-  CameraParams camParams;
-  camParams.parseYAML(sensorPath);
-
-  // Generate the pixels
-  KeypointsCV testPointsCV;
-  testPointsCV.reserve(numTestRows * numTestCols);
-
-  for (int r = 0; r < numTestRows; r++) {
-    for (int c = 0; c < numTestCols; c++) {
-      testPointsCV.push_back(KeypointCV(c * imgWidth / (numTestCols - 1),
-          r * imgHeight / (numTestRows - 1)));
-    }
-  }
-  // Calibrate, and uncalibrate the point, verify that we get the same point
-  for (KeypointsCV::iterator iter = testPointsCV.begin(); iter !=
-testPointsCV.end(); iter++) { Vector3 versor = Frame::CalibratePixel(*iter,
-camParams); EXPECT_DOUBLES_EQUAL(versor.norm(), 1, tol);
-
-    // distort the pixel again
-    versor = versor / versor(2);
-    Point2 uncalibrated_px_actual =
-camParams.calibration_.uncalibrate(Point2(versor(0), versor(1))); Point2
-uncalibrated_px_expected = Point2(iter->x, iter->y); Point2 px_mismatch =
-uncalibrated_px_actual - uncalibrated_px_expected;
-    EXPECT(px_mismatch.vector().norm() < 0.5);
-  }
-} */
-=======
 // TODO: Create test for Calibrate Pixel with pinhole equidistant model 
 // TEST(testFrame, CalibratePixelEquidistant) {}
->>>>>>> f7227d38
 
 /* ************************************************************************* */
 TEST(testFrame, findLmkIdFromPixel) {
